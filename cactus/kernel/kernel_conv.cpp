--- conflicted
+++ resolved
@@ -328,110 +328,4 @@
             }
         }
     }
-<<<<<<< HEAD
-}
-
-void cactus_conv1d_f32_k3(
-    const float* input,
-    const float* weight,
-    float* output,
-    size_t N, size_t L,
-    size_t C_in, size_t C_out,
-    size_t stride
-){
-    const size_t out_len = ((L - 1) / stride) + 1;
-
-    const size_t in_bs = C_in * L;
-    const size_t out_bs = C_out * out_len;
-
-    for (size_t n = 0; n < N; ++n) {
-        const float* Xb = input  + n * in_bs;
-        float* Yb = output + n * out_bs;
-
-        for (size_t out_idx = 0; out_idx < out_len; out_idx += 2) {
-            const size_t out_t0  = out_idx;
-            const bool have_t1 = (out_idx + 1) < out_len;
-            const size_t out_t1  = have_t1 ? (out_idx + 1) : 0;
-
-            const size_t t0 = out_t0 * stride;
-            const size_t t1 = have_t1 ? (out_t1 * stride) : 0;
-
-            for (size_t oc = 0; oc < C_out; ++oc) {
-                float32x4_t acc0 = vdupq_n_f32(0.f);
-                float32x4_t acc1 = vdupq_n_f32(0.f);
-
-                const float* Woc = weight + oc * (C_in * 3);
-                size_t ic = 0;
-
-                for (; ic + 8 <= C_in; ic += 8) {
-                    float x0m[8], x00[8], x0p[8];
-                    float x1m[8], x10[8], x1p[8];
-
-                    for (size_t u = 0; u < 8; ++u) {
-                        const size_t ch  = ic + u;
-                        const float* Xc  = Xb + ch * L;
-
-                        const ptrdiff_t tm0 = (ptrdiff_t)t0 - 1;
-                        const ptrdiff_t tp0 = (ptrdiff_t)t0 + 1;
-                        x0m[u] = (tm0 >= 0) ? Xc[tm0] : 0.f;
-                        x00[u] = Xc[t0];
-                        x0p[u] = (tp0 < (ptrdiff_t)L) ? Xc[tp0] : 0.f;
-
-                        if (have_t1) {
-                            const ptrdiff_t tm1 = (ptrdiff_t)t1 - 1;
-                            const ptrdiff_t tp1 = (ptrdiff_t)t1 + 1;
-                            x1m[u] = (tm1 >= 0) ? Xc[tm1] : 0.f;
-                            x10[u] = Xc[t1];
-                            x1p[u] = (tp1 < (ptrdiff_t)L) ? Xc[tp1] : 0.f;
-                        } else {
-                            x1m[u] = x10[u] = x1p[u] = 0.f;
-                        }
-                    }
-
-                    for (size_t u = 0; u < 8; ++u) {
-                        const float* Wc = Woc + (ic + u) * 3;
-
-                        const float32x4_t xv0 = {x0m[u], x00[u], x0p[u], 0.f};
-                        const float32x4_t wv  = {Wc[0], Wc[1], Wc[2], 0.f};
-                        acc0 = vfmaq_f32(acc0, xv0, wv);
-
-                        if (have_t1) {
-                            const float32x4_t xv1 = {x1m[u], x10[u], x1p[u], 0.f};
-                            acc1 = vfmaq_f32(acc1, xv1, wv);
-                        }
-                    }
-                }
-
-                for (; ic < C_in; ++ic) {
-                    const float* Xc = Xb + ic * L;
-                    const float* Wc = Woc + ic * 3;
-
-                    const ptrdiff_t tm0 = (ptrdiff_t)t0 - 1;
-                    const ptrdiff_t tp0 = (ptrdiff_t)t0 + 1;
-
-                    const float x0m = (tm0 >= 0) ? Xc[tm0] : 0.f;
-                    const float x00 = Xc[t0];
-                    const float x0p = (tp0 < (ptrdiff_t)L) ? Xc[tp0] : 0.f;
-
-                    const float32x4_t xv0 = {x0m, x00, x0p, 0.f};
-                    const float32x4_t wv = {Wc[0], Wc[1], Wc[2], 0.f};
-                    acc0 = vfmaq_f32(acc0, xv0, wv);
-
-                    if (have_t1) {
-                        const ptrdiff_t tm1 = (ptrdiff_t)t1 - 1;
-                        const ptrdiff_t tp1 = (ptrdiff_t)t1 + 1;
-
-                        const float x1m = (tm1 >= 0) ? Xc[tm1] : 0.f;
-                        const float x10 = Xc[t1];
-                        const float x1p = (tp1 < (ptrdiff_t)L) ? Xc[tp1] : 0.f;
-
-                        const float32x4_t xv1 = {x1m, x10, x1p, 0.f};
-                        acc1 = vfmaq_f32(acc1, xv1, wv);
-                    }
-                }
-            }
-        }
-    }
-=======
->>>>>>> 493c0faa
 }