--- conflicted
+++ resolved
@@ -305,11 +305,6 @@
     return add_node(OpType::RMS_NORM, {input, weight}, {}, params);
 }
 
-size_t CactusGraph::layer_norm(size_t input, size_t weight, size_t bias, float epsilon) {
-    OpParams params{.epsilon = epsilon};
-    return add_node(OpType::LAYER_NORM, {input, weight, bias}, {}, params);
-}
-
 size_t CactusGraph::rope(size_t input, float theta, size_t position_offset, ComputeBackend backend) {
     OpParams params{.theta = theta, .position_offset = position_offset, .backend = backend};
     return add_node(OpType::ROPE, {input}, {}, params);
@@ -724,47 +719,6 @@
 void CactusGraph::execute(const std::string& profile_file) {
     allocate_buffers();
 
-<<<<<<< HEAD
-    auto parse_bool_env = [](const char* value) {
-        if (!value) {
-            return false;
-        }
-        std::string lowered(value);
-        std::transform(lowered.begin(), lowered.end(), lowered.begin(), [](unsigned char c) {
-            return static_cast<char>(std::tolower(c));
-        });
-        return lowered == "1" || lowered == "true" || lowered == "yes" || lowered == "on";
-    };
-
-    auto parse_size_t_env = [](const char* value, size_t fallback) -> size_t {
-        if (!value) {
-            return fallback;
-        }
-        char* end = nullptr;
-        unsigned long long parsed = std::strtoull(value, &end, 10);
-        if (end == value) {
-            return fallback;
-        }
-        return static_cast<size_t>(parsed);
-    };
-
-    bool capture_to_stdout = parse_bool_env(std::getenv("CACTUS_CAPTURE_STDOUT"));
-    std::string capture_file_path;
-    if (const char* env_file = std::getenv("CACTUS_CAPTURE_FILE")) {
-        capture_file_path = env_file;
-    }
-
-    bool capture_requested = capture_to_stdout || !capture_file_path.empty();
-    if (const char* env_enable = std::getenv("CACTUS_CAPTURE_ENABLE")) {
-        capture_requested = parse_bool_env(env_enable);
-        if (capture_requested && capture_file_path.empty() && !capture_to_stdout) {
-            capture_to_stdout = true;
-        }
-    }
-
-    size_t capture_preview_count = parse_size_t_env(std::getenv("CACTUS_CAPTURE_PREVIEW_COUNT"), 8);
-    size_t capture_max_elements = parse_size_t_env(std::getenv("CACTUS_CAPTURE_MAX_ELEMENTS"), 65536);
-=======
     auto get_env_int = [](const char* name, int fallback) -> int {
         const char* val = std::getenv(name);
         return val ? std::atoi(val) : fallback;
@@ -787,7 +741,6 @@
 
     size_t capture_preview_count = static_cast<size_t>(get_env_int("CACTUS_CAPTURE_PREVIEW_COUNT", 8));
     size_t capture_max_elements = static_cast<size_t>(get_env_int("CACTUS_CAPTURE_MAX_ELEMENTS", 65536));
->>>>>>> 083a6081
 
     bool enable_profiling = !profile_file.empty();
     std::ofstream profile_out;
