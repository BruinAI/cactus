--- conflicted
+++ resolved
@@ -180,14 +180,7 @@
         output_shape = {1};
     }
     
-<<<<<<< HEAD
-    OpParams params{};
-    params.axis = actual_dim;
-    params.index_value = index_value;
-    params.output_precision = input_buffer.precision;
-=======
     OpParams params{.axis = actual_dim, .output_precision = input_buffer.precision, .index_value = index_value};
->>>>>>> 137d9785
     return add_node(OpType::INDEX, {input}, output_shape, params);
 }
 
@@ -304,13 +297,7 @@
     }
     
     std::vector<size_t> output_shape = {2, input_buffer.shape[0], k};
-<<<<<<< HEAD
-    OpParams params{};
-    params.output_precision = Precision::FP32;
-    params.top_k = k;
-=======
     OpParams params{.output_precision = Precision::FP32, .top_k = k};
->>>>>>> 137d9785
 
     return add_node(OpType::TOPK, {input}, output_shape, params);
 }
