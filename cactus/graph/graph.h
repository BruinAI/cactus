#ifndef GRAPH_H
#define GRAPH_H

#include <vector>
#include <memory>
#include <unordered_map>
#include <functional>
#include <cstring>
#include <stdexcept>
#include <string>

namespace GraphFile {
    class MappedFile;
}

enum class Precision {
    INT8, 
    FP16,
    FP32
};

enum class ComputeBackend {
    CPU,
    NPU
};

enum class OpType {
    INPUT, PRECISION_CAST,
    ADD, ADD_CLIPPED, SUBTRACT, MULTIPLY, DIVIDE,
    MATMUL, TRANSPOSE, RESHAPE, SLICE, GATHER, EMBEDDING,
    SUM, MEAN, VARIANCE, MIN, MAX,
    RMS_NORM, ROPE, SOFTMAX, ATTENTION, CONV1D_CAUSAL,
    SCALAR_ADD, SCALAR_SUBTRACT, SCALAR_MULTIPLY, SCALAR_DIVIDE, SCALAR_EXP, SCALAR_SQRT, SCALAR_COS, SCALAR_SIN,
    SILU, GELU,
    SAMPLE, CONCAT,
    SCATTER_TOPK,
    TOPK, LAYERNORM,
    INDEX,
};

struct PrecisionTraits {
    static constexpr size_t size_of(Precision prec) {
        switch (prec) {
            case Precision::INT8: return 1;
            case Precision::FP16: return 2;
            case Precision::FP32: return 4;
        }
        return 1;
    }
    
    static constexpr bool is_integer(Precision prec) {
        switch (prec) {
            case Precision::INT8: return true;
            case Precision::FP16: return false;
            case Precision::FP32: return false;
        }
        return true;
    }
    
    static constexpr bool is_floating_point(Precision prec) {
        switch (prec) {
            case Precision::INT8: return false;
            case Precision::FP16: return true;
            case Precision::FP32: return true;
        }
        return false;
    }
};

namespace Quantization {
    void int8_to_fp32(const int8_t* src, float* dst, size_t count, float scale = 1.0f);
    void fp32_to_int8(const float* src, int8_t* dst, size_t count, float scale = 1.0f);
    void dynamic_quantize_fp32_to_int8(const float* src, int8_t* dst, size_t count, 
                                       float* computed_scale);
    void fp16_to_fp32(const __fp16* src, float* dst, size_t count);
    void fp32_to_fp16(const float* src, __fp16* dst, size_t count);
    void int8_to_fp16(const int8_t* src, __fp16* dst, size_t count, float scale = 1.0f);
    void fp16_to_int8(const __fp16* src, int8_t* dst, size_t count, float scale = 1.0f);
}

struct TensorConfig {
    Precision default_precision = Precision::INT8;
    Precision compute_precision = Precision::INT8;
    Precision output_precision = Precision::INT8;
    bool auto_mixed_precision = false;
    bool enable_int4_packing = true;
    
    static TensorConfig& global();
};

struct BroadcastInfo {
    std::vector<size_t> output_shape;
    bool needs_broadcasting;
    
    static BroadcastInfo compute(const std::vector<size_t>& lhs, const std::vector<size_t>& rhs);
};

struct BufferDesc {
    std::vector<size_t> shape;
    size_t total_size;
    size_t byte_size;
    std::unique_ptr<char[]> data;
    void* external_data;
    Precision precision;
    float quantization_scale;
    
    BufferDesc();
    BufferDesc(const std::vector<size_t>& s, Precision prec = Precision::INT8, float scale = 1.0f);
    
    void* get_data();
    const void* get_data() const;
    
    template<typename T>
    T* data_as() { return static_cast<T*>(get_data()); }
    
    template<typename T>
    const T* data_as() const { return static_cast<const T*>(get_data()); }
    
    void allocate();
    void set_external(void* ptr);
};

struct OpParams {
    float scalar = 0.0f;
    float scale = 1.0f;
    float theta = 10000.0f;
    float epsilon = 1e-6f;
    int axis = -1;
    bool pretransposed_rhs = false;
    size_t position_offset = 0;
<<<<<<< HEAD
    size_t window_size = 0; 
    size_t slice_start = 0;
    size_t slice_length = 0;
=======
    size_t window_size = 0;
    bool is_causal = true;  // Default to causal for backward compatibility
>>>>>>> a40f1dbb
    std::vector<size_t> new_shape;
    std::vector<size_t> permutation;
    Precision output_precision = Precision::INT8;
    BroadcastInfo broadcast_info;
    ComputeBackend backend = ComputeBackend::CPU;

    size_t dilation = 1;
    float temperature = 1.0f;
    float top_p = 1.0f;
    size_t top_k = 0;
    size_t random_seed = 0;
    
    size_t index_value = 0;  // For INDEX operation
    size_t num_classes = 0;  // For scatter operations
};

struct GraphNode {
    size_t id;
    OpType op_type;
    std::vector<size_t> input_ids;
    BufferDesc output_buffer;
    OpParams params;
    
    GraphNode(size_t node_id, OpType type);
};

template<typename T>
void dispatch_binary_op(OpType op, const T* lhs, const T* rhs, T* output, size_t count);

template<typename T>
void dispatch_unary_op(OpType op, const T* input, T* output, size_t count, float param = 0.0f);

void compute_node_optimized(GraphNode& node, const std::vector<std::unique_ptr<GraphNode>>& nodes, const std::unordered_map<size_t, size_t>& node_index_map);
void compute_matmul_node(GraphNode& node, const std::vector<std::unique_ptr<GraphNode>>& nodes, const std::unordered_map<size_t, size_t>& node_index_map);
void compute_transpose_node(GraphNode& node, const std::vector<std::unique_ptr<GraphNode>>& nodes, const std::unordered_map<size_t, size_t>& node_index_map);
void compute_reduce_node(GraphNode& node, const std::vector<std::unique_ptr<GraphNode>>& nodes, const std::unordered_map<size_t, size_t>& node_index_map);
void compute_fused_node(GraphNode& node, const std::vector<std::unique_ptr<GraphNode>>& nodes, const std::unordered_map<size_t, size_t>& node_index_map);
void compute_reshape_node(GraphNode& node, const std::vector<std::unique_ptr<GraphNode>>& nodes, const std::unordered_map<size_t, size_t>& node_index_map);
void compute_precision_cast_node(GraphNode& node, const std::vector<std::unique_ptr<GraphNode>>& nodes, const std::unordered_map<size_t, size_t>& node_index_map);
void compute_sample_node(GraphNode& node, const std::vector<std::unique_ptr<GraphNode>>& nodes, const std::unordered_map<size_t, size_t>& node_index_map);
void compute_scatter_topk_node(GraphNode& node, const std::vector<std::unique_ptr<GraphNode>>& nodes, const std::unordered_map<size_t, size_t>& node_index_map);
void compute_topk_node(GraphNode& node, const std::vector<std::unique_ptr<GraphNode>>& nodes, const std::unordered_map<size_t, size_t>& node_index_map);
void compute_layernorm_node(GraphNode& node, const std::vector<std::unique_ptr<GraphNode>>& nodes, const std::unordered_map<size_t, size_t>& node_index_map);
void compute_index_node(GraphNode& node, const std::vector<std::unique_ptr<GraphNode>>& nodes, const std::unordered_map<size_t, size_t>& node_index_map);

namespace ValidationUtils {
    void validate_tensor_dims(const std::vector<size_t>& shape, size_t required_dims, const std::string& op_name);
    void validate_precision(Precision actual, Precision required, const std::string& op_name);
    void validate_input_count(size_t actual, size_t required, const std::string& op_name);
}


class CactusGraph {
public:
    CactusGraph();
    
    size_t input(const std::vector<size_t>& shape, Precision precision = Precision::INT8);
    size_t precision_cast(size_t input, Precision target_precision);
    
    size_t add(size_t input1, size_t input2);
    size_t add_clipped(size_t input1, size_t input2);  // For FP16 residual connections (Gemma)
    size_t subtract(size_t input1, size_t input2);
    size_t multiply(size_t input1, size_t input2);
    size_t divide(size_t input1, size_t input2);
    
    
    size_t scalar_add(size_t input, float value);
    size_t scalar_subtract(size_t input, float value);
    size_t scalar_multiply(size_t input, float value);
    size_t scalar_divide(size_t input, float value);
    size_t scalar_exp(size_t input);
    size_t scalar_sqrt(size_t input);
    size_t scalar_cos(size_t input);
    size_t scalar_sin(size_t input);
    
    size_t silu(size_t input);
    size_t gelu(size_t input);
    
    size_t matmul(size_t input1, size_t input2, bool pretransposed_rhs = false, ComputeBackend backend = ComputeBackend::CPU);
    size_t transpose(size_t input, ComputeBackend backend = ComputeBackend::CPU);
    size_t reshape(size_t input, const std::vector<size_t>& new_shape);
<<<<<<< HEAD
    size_t slice(size_t input, int axis, size_t start, size_t length);
=======
    size_t index(size_t input, size_t index_value, int dim);
>>>>>>> a40f1dbb
    
    size_t sum(size_t input, int axis);
    size_t mean(size_t input, int axis);
    size_t variance(size_t input, int axis);
    size_t min(size_t input, int axis);
    size_t max(size_t input, int axis);
    
    size_t gather(size_t embeddings, size_t indices);
    size_t mmap_embeddings(const std::string& filename);
    size_t mmap_weights(const std::string& filename);
    void set_quantization_scale(size_t node_id, float scale);
    size_t embedding(const std::string& filename, size_t indices);
    size_t embedding(size_t embedding_tensor, size_t indices);

    size_t layernorm(size_t input, size_t weight, size_t bias, float epsilon = 1e-5f);
    size_t topk(size_t input, size_t k);
    size_t rms_norm(size_t input, size_t weight, float epsilon = 1e-5f);
    size_t rope(size_t input, float theta, size_t position_offset = 0, ComputeBackend backend = ComputeBackend::CPU);
    size_t softmax(size_t input, int axis = -1);
    size_t attention(size_t query, size_t key, size_t value, float scale, bool is_causal = true, ComputeBackend backend = ComputeBackend::CPU);
    size_t attention(size_t query, size_t key, size_t value, float scale, size_t position_offset, ComputeBackend backend = ComputeBackend::CPU);
    size_t attention(size_t query, size_t key, size_t value, float scale, size_t position_offset, size_t window_size, ComputeBackend backend = ComputeBackend::CPU);

    size_t conv1d_causal(size_t input, size_t weight, size_t kernel_size, size_t dilation = 1);
    
    size_t sample(size_t logits, float temperature = 0.6f, float top_p = 0.95f, size_t top_k = 20);
    
    size_t concat(size_t input1, size_t input2, int axis = 0);
    size_t scatter_topk(size_t indices, size_t values, size_t num_classes);
    
    void set_input(size_t node_id, const void* data, Precision precision);
    void set_external_input(size_t node_id, void* data, Precision precision);
    void* get_output(size_t node_id);
    
    void execute(const std::string& profile_file = "");
    void hard_reset();
    void soft_reset();
    
    size_t add_node(OpType op_type, const std::vector<size_t>& inputs, const std::vector<size_t>& output_shape, const OpParams& params = {});
    const BufferDesc& get_output_buffer(size_t node_id) const;
    void allocate_buffers();
    size_t get_node_count() const;

    std::vector<std::unique_ptr<GraphNode>> nodes_;
    std::unordered_map<size_t, size_t> node_index_map_;

private:
    size_t next_node_id_;
    std::vector<std::unique_ptr<GraphFile::MappedFile>> mapped_files_;
    std::unordered_map<std::string, size_t> weight_cache_;
};


namespace GraphFile {
    struct LoadedNode {
        size_t node_id;
        std::vector<size_t> shape;
        Precision precision;
        size_t byte_size;
    };
    
    void save_node(CactusGraph& graph, size_t node_id, const std::string& filename);
    LoadedNode load_into_graph(CactusGraph& graph, const std::string& filename);
    
    class MappedFile {
    public:
        MappedFile(const std::string& filename);
        ~MappedFile();
        
        MappedFile(const MappedFile&) = delete;
        MappedFile& operator=(const MappedFile&) = delete;
        MappedFile(MappedFile&& other) noexcept;
        MappedFile& operator=(MappedFile&& other) noexcept;
        
        const std::vector<size_t>& shape() const;
        Precision precision() const;
        size_t byte_size() const;
        float quantization_scale() const;
        
        void* data();
        const void* data() const;
        
        template<typename T>
        const T* typed_data() const;
        
        LoadedNode load_into_graph(CactusGraph& graph) const;
        
    private:
        int fd_;
        void* mapped_data_;
        size_t file_size_, data_offset_;
        std::vector<size_t> shape_;
        Precision precision_;
        size_t byte_size_;
        float quantization_scale_;
        void parse_header();
    };
    
    MappedFile mmap_load(const std::string& filename);
}

#endif <|MERGE_RESOLUTION|>--- conflicted
+++ resolved
@@ -128,14 +128,10 @@
     int axis = -1;
     bool pretransposed_rhs = false;
     size_t position_offset = 0;
-<<<<<<< HEAD
-    size_t window_size = 0; 
     size_t slice_start = 0;
     size_t slice_length = 0;
-=======
     size_t window_size = 0;
     bool is_causal = true;  // Default to causal for backward compatibility
->>>>>>> a40f1dbb
     std::vector<size_t> new_shape;
     std::vector<size_t> permutation;
     Precision output_precision = Precision::INT8;
@@ -217,11 +213,8 @@
     size_t matmul(size_t input1, size_t input2, bool pretransposed_rhs = false, ComputeBackend backend = ComputeBackend::CPU);
     size_t transpose(size_t input, ComputeBackend backend = ComputeBackend::CPU);
     size_t reshape(size_t input, const std::vector<size_t>& new_shape);
-<<<<<<< HEAD
     size_t slice(size_t input, int axis, size_t start, size_t length);
-=======
     size_t index(size_t input, size_t index_value, int dim);
->>>>>>> a40f1dbb
     
     size_t sum(size_t input, int axis);
     size_t mean(size_t input, int axis);
