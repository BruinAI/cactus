--- conflicted
+++ resolved
@@ -30,11 +30,7 @@
     MATMUL, TRANSPOSE, RESHAPE, SLICE, GATHER, EMBEDDING,
     BILINEAR_INTERPOLATION,
     SUM, MEAN, VARIANCE, MIN, MAX,
-<<<<<<< HEAD
-    RMS_NORM, LAYER_NORM, ROPE, SOFTMAX, ATTENTION, CONV1D_CAUSAL,
-=======
-    RMS_NORM, ROPE, SOFTMAX, ATTENTION, CONV1D_CAUSAL, CONV1D_K3, 
->>>>>>> 2945f217
+    RMS_NORM, LAYER_NORM, ROPE, SOFTMAX, ATTENTION, CONV1D_CAUSAL, CONV1D_K3,
     SCALAR_ADD, SCALAR_SUBTRACT, SCALAR_MULTIPLY, SCALAR_DIVIDE, SCALAR_EXP, SCALAR_SQRT, SCALAR_COS, SCALAR_SIN,
     SILU, GELU,
     SAMPLE, CONCAT,
