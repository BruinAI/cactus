--- conflicted
+++ resolved
@@ -29,11 +29,7 @@
     ADD, ADD_CLIPPED, SUBTRACT, MULTIPLY, DIVIDE,
     MATMUL, TRANSPOSE, RESHAPE, SLICE, GATHER, EMBEDDING,
     SUM, MEAN, VARIANCE, MIN, MAX,
-<<<<<<< HEAD
-    RMS_NORM, LAYER_NORM, ROPE, SOFTMAX, ATTENTION,
-=======
-    RMS_NORM, ROPE, SOFTMAX, ATTENTION, CONV1D_CAUSAL,
->>>>>>> 184f64be
+    RMS_NORM, LAYER_NORM, ROPE, SOFTMAX, ATTENTION, CONV1D_CAUSAL,
     SCALAR_ADD, SCALAR_SUBTRACT, SCALAR_MULTIPLY, SCALAR_DIVIDE, SCALAR_EXP, SCALAR_SQRT, SCALAR_COS, SCALAR_SIN,
     SILU, GELU,
     SAMPLE, CONCAT,
