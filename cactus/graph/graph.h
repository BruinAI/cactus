#ifndef GRAPH_H
#define GRAPH_H

#include <vector>
#include <memory>
#include <unordered_map>
#include <functional>
#include <cstring>
#include <stdexcept>
#include <string>

namespace GraphFile {
    class MappedFile;
}

enum class Precision {
    INT8, 
    FP16,
    FP32
};

enum class ComputeBackend {
    CPU,
    NPU
};

enum class OpType {
    INPUT, PRECISION_CAST,
    ADD, ADD_CLIPPED, SUBTRACT, MULTIPLY, DIVIDE,
    MATMUL, TRANSPOSE, RESHAPE, SLICE, GATHER, EMBEDDING,
    BILINEAR_INTERPOLATION,
    SUM, MEAN, VARIANCE, MIN, MAX,
<<<<<<< HEAD
    RMS_NORM, LAYER_NORM, ROPE, SOFTMAX, ATTENTION, CONV1D_CAUSAL, CONV1D_K3,
=======
    RMS_NORM, ROPE, SOFTMAX, ATTENTION, CONV1D_CAUSAL, CONV1D_K3,
>>>>>>> 083a6081
    SCALAR_ADD, SCALAR_SUBTRACT, SCALAR_MULTIPLY, SCALAR_DIVIDE, SCALAR_EXP, SCALAR_SQRT, SCALAR_COS, SCALAR_SIN,
    SILU, GELU,
    SAMPLE, CONCAT,
    SCATTER_TOPK,
    TOPK, LAYERNORM,
    INDEX,
};

struct PrecisionTraits {
    static constexpr size_t size_of(Precision prec) {
        switch (prec) {
            case Precision::INT8: return 1;
            case Precision::FP16: return 2;
            case Precision::FP32: return 4;
        }
        return 1;
    }
    
    static constexpr bool is_integer(Precision prec) {
        switch (prec) {
            case Precision::INT8: return true;
            case Precision::FP16: return false;
            case Precision::FP32: return false;
        }
        return true;
    }
    
    static constexpr bool is_floating_point(Precision prec) {
        switch (prec) {
            case Precision::INT8: return false;
            case Precision::FP16: return true;
            case Precision::FP32: return true;
        }
        return false;
    }
};

namespace Quantization {
    void int8_to_fp32(const int8_t* src, float* dst, size_t count, float scale = 1.0f);
    void fp32_to_int8(const float* src, int8_t* dst, size_t count, float scale = 1.0f);
    void dynamic_quantize_fp32_to_int8(const float* src, int8_t* dst, size_t count, 
                                       float* computed_scale);
    void fp16_to_fp32(const __fp16* src, float* dst, size_t count);
    void fp32_to_fp16(const float* src, __fp16* dst, size_t count);
    void int8_to_fp16(const int8_t* src, __fp16* dst, size_t count, float scale = 1.0f);
    void fp16_to_int8(const __fp16* src, int8_t* dst, size_t count, float scale = 1.0f);
}

struct TensorConfig {
    Precision default_precision = Precision::INT8;
    Precision compute_precision = Precision::INT8;
    Precision output_precision = Precision::INT8;
    bool auto_mixed_precision = false;
    bool enable_int4_packing = true;
    
    static TensorConfig& global();
};

struct BroadcastInfo {
    std::vector<size_t> output_shape;
    bool needs_broadcasting;
    
    static BroadcastInfo compute(const std::vector<size_t>& lhs, const std::vector<size_t>& rhs);
};

struct BufferDesc {
    std::vector<size_t> shape;
    size_t total_size;
    size_t byte_size;
    std::unique_ptr<char[]> data;
    void* external_data;
    Precision precision;
    float quantization_scale;
    
    BufferDesc();
    BufferDesc(const std::vector<size_t>& s, Precision prec = Precision::INT8, float scale = 1.0f);
    
    void* get_data();
    const void* get_data() const;
    
    template<typename T>
    T* data_as() { return static_cast<T*>(get_data()); }
    
    template<typename T>
    const T* data_as() const { return static_cast<const T*>(get_data()); }
    
    void allocate();
    void set_external(void* ptr);
};

struct OpParams {
    float scalar = 0.0f;
    float scale = 1.0f;
    float theta = 10000.0f;
    float epsilon = 1e-6f;
    int axis = -1;
    bool pretransposed_rhs = false;
    size_t position_offset = 0;
    size_t slice_start = 0;
    size_t slice_length = 0;
    size_t window_size = 0;
    bool is_causal = true;  // Default to causal for backward compatibility
    std::vector<size_t> new_shape;
    std::vector<size_t> permutation;
    Precision output_precision = Precision::INT8;
    BroadcastInfo broadcast_info;
    ComputeBackend backend = ComputeBackend::CPU;

    size_t dilation = 1;
    size_t stride = 1;
    float temperature = 1.0f;
    float top_p = 1.0f;
    size_t top_k = 0;
    size_t random_seed = 0;
    
    size_t index_value = 0;  // For INDEX operation
    size_t num_classes = 0;  // For scatter operations
<<<<<<< HEAD
    size_t dst_height = 0;  // For BILINEAR_INTERPOLATION operation
    size_t dst_width = 0;   // For BILINEAR_INTERPOLATION operation
=======
    size_t dst_height = 0;
    size_t dst_width = 0;   
>>>>>>> 083a6081
};

struct GraphNode {
    size_t id;
    OpType op_type;
    std::vector<size_t> input_ids;
    BufferDesc output_buffer;
    OpParams params;
    
    GraphNode(size_t node_id, OpType type);
};

template<typename T>
void dispatch_binary_op(OpType op, const T* lhs, const T* rhs, T* output, size_t count);

template<typename T>
void dispatch_unary_op(OpType op, const T* input, T* output, size_t count, float param = 0.0f);

void compute_node_optimized(GraphNode& node, const std::vector<std::unique_ptr<GraphNode>>& nodes, const std::unordered_map<size_t, size_t>& node_index_map);
void compute_matmul_node(GraphNode& node, const std::vector<std::unique_ptr<GraphNode>>& nodes, const std::unordered_map<size_t, size_t>& node_index_map);
void compute_transpose_node(GraphNode& node, const std::vector<std::unique_ptr<GraphNode>>& nodes, const std::unordered_map<size_t, size_t>& node_index_map);
void compute_reduce_node(GraphNode& node, const std::vector<std::unique_ptr<GraphNode>>& nodes, const std::unordered_map<size_t, size_t>& node_index_map);
void compute_fused_node(GraphNode& node, const std::vector<std::unique_ptr<GraphNode>>& nodes, const std::unordered_map<size_t, size_t>& node_index_map);
void compute_reshape_node(GraphNode& node, const std::vector<std::unique_ptr<GraphNode>>& nodes, const std::unordered_map<size_t, size_t>& node_index_map);
void compute_precision_cast_node(GraphNode& node, const std::vector<std::unique_ptr<GraphNode>>& nodes, const std::unordered_map<size_t, size_t>& node_index_map);
void compute_sample_node(GraphNode& node, const std::vector<std::unique_ptr<GraphNode>>& nodes, const std::unordered_map<size_t, size_t>& node_index_map);
void compute_scatter_topk_node(GraphNode& node, const std::vector<std::unique_ptr<GraphNode>>& nodes, const std::unordered_map<size_t, size_t>& node_index_map);
void compute_topk_node(GraphNode& node, const std::vector<std::unique_ptr<GraphNode>>& nodes, const std::unordered_map<size_t, size_t>& node_index_map);
void compute_layernorm_node(GraphNode& node, const std::vector<std::unique_ptr<GraphNode>>& nodes, const std::unordered_map<size_t, size_t>& node_index_map);
void compute_index_node(GraphNode& node, const std::vector<std::unique_ptr<GraphNode>>& nodes, const std::unordered_map<size_t, size_t>& node_index_map);

namespace ValidationUtils {
    void validate_tensor_dims(const std::vector<size_t>& shape, size_t required_dims, const std::string& op_name);
    void validate_precision(Precision actual, Precision required, const std::string& op_name);
    void validate_input_count(size_t actual, size_t required, const std::string& op_name);
}


class CactusGraph {
public:
    CactusGraph();

    struct DebugNodeEntry {
        uint32_t layer_idx;
        std::string name;
        size_t node_id;
    };
    
    size_t input(const std::vector<size_t>& shape, Precision precision = Precision::INT8);
    size_t precision_cast(size_t input, Precision target_precision);
    
    size_t add(size_t input1, size_t input2);
    size_t add_clipped(size_t input1, size_t input2);  // For FP16 residual connections (Gemma)
    size_t subtract(size_t input1, size_t input2);
    size_t multiply(size_t input1, size_t input2);
    size_t divide(size_t input1, size_t input2);
    
    
    size_t scalar_add(size_t input, float value);
    size_t scalar_subtract(size_t input, float value);
    size_t scalar_multiply(size_t input, float value);
    size_t scalar_divide(size_t input, float value);
    size_t scalar_exp(size_t input);
    size_t scalar_sqrt(size_t input);
    size_t scalar_cos(size_t input);
    size_t scalar_sin(size_t input);
    
    size_t silu(size_t input);
    size_t gelu(size_t input);
    
    size_t matmul(size_t input1, size_t input2, bool pretransposed_rhs = false, ComputeBackend backend = ComputeBackend::CPU);
    size_t transpose(size_t input, ComputeBackend backend = ComputeBackend::CPU);
    size_t transposeN(size_t input, const std::vector<size_t>& permutation, ComputeBackend backend = ComputeBackend::CPU);
    size_t reshape(size_t input, const std::vector<size_t>& new_shape);
    size_t slice(size_t input, int axis, size_t start, size_t length);
    size_t index(size_t input, size_t index_value, int dim);
    
    size_t sum(size_t input, int axis);
    size_t mean(size_t input, int axis);
    size_t variance(size_t input, int axis);
    size_t min(size_t input, int axis);
    size_t max(size_t input, int axis);
    
    size_t gather(size_t embeddings, size_t indices);
    size_t mmap_embeddings(const std::string& filename);
    size_t mmap_weights(const std::string& filename);
    void set_quantization_scale(size_t node_id, float scale);
    size_t embedding(const std::string& filename, size_t indices);
    size_t embedding(size_t embedding_tensor, size_t indices);
    size_t bilinear_interpolation(size_t pos_embeds, size_t dst_height, size_t dst_width);

    size_t layernorm(size_t input, size_t weight, size_t bias, float epsilon = 1e-5f);
    size_t topk(size_t input, size_t k);
    size_t rms_norm(size_t input, size_t weight, float epsilon = 1e-5f);
    size_t layer_norm(size_t input, size_t weight, size_t bias, float epsilon = 1e-6f);
    size_t rope(size_t input, float theta, size_t position_offset = 0, ComputeBackend backend = ComputeBackend::CPU);
    size_t softmax(size_t input, int axis = -1);
    size_t attention(size_t query, size_t key, size_t value, float scale, bool is_causal = true, ComputeBackend backend = ComputeBackend::CPU);
    size_t attention(size_t query, size_t key, size_t value, float scale, size_t position_offset, ComputeBackend backend = ComputeBackend::CPU);
    size_t attention(size_t query, size_t key, size_t value, float scale, size_t position_offset, size_t window_size, ComputeBackend backend = ComputeBackend::CPU);

    size_t conv1d_causal(size_t input, size_t weight, size_t kernel_size, size_t dilation = 1);
    size_t conv1d_k3(size_t input, size_t weight, size_t stride);
    
    size_t sample(size_t logits, float temperature = 0.6f, float top_p = 0.95f, size_t top_k = 20);
    
    size_t concat(size_t input1, size_t input2, int axis = 0);
    size_t scatter_topk(size_t indices, size_t values, size_t num_classes);
    
    void set_input(size_t node_id, const void* data, Precision precision);
    void set_external_input(size_t node_id, void* data, Precision precision);
    void* get_output(size_t node_id);
    
    void execute(const std::string& profile_file = "");
    void hard_reset();
    void soft_reset();

    void register_debug_node(uint32_t layer_idx, const std::string& name, size_t node_id);
    void capture_debug_node(uint32_t layer_idx, const std::string& name, size_t node_id);
    const std::vector<DebugNodeEntry>& get_debug_nodes() const;
    void clear_debug_nodes();
    
    size_t add_node(OpType op_type, const std::vector<size_t>& inputs, const std::vector<size_t>& output_shape, const OpParams& params = {});
    const BufferDesc& get_output_buffer(size_t node_id) const;
    void allocate_buffers();
    size_t get_node_count() const;

    std::vector<std::unique_ptr<GraphNode>> nodes_;
    std::unordered_map<size_t, size_t> node_index_map_;

private:
    size_t next_node_id_;
    std::vector<std::unique_ptr<GraphFile::MappedFile>> mapped_files_;
    std::unordered_map<std::string, size_t> weight_cache_;
    std::vector<DebugNodeEntry> debug_nodes_;
};


namespace GraphFile {
    struct LoadedNode {
        size_t node_id;
        std::vector<size_t> shape;
        Precision precision;
        size_t byte_size;
    };
    
    void save_node(CactusGraph& graph, size_t node_id, const std::string& filename);
    LoadedNode load_into_graph(CactusGraph& graph, const std::string& filename);
    
    class MappedFile {
    public:
        MappedFile(const std::string& filename);
        ~MappedFile();
        
        MappedFile(const MappedFile&) = delete;
        MappedFile& operator=(const MappedFile&) = delete;
        MappedFile(MappedFile&& other) noexcept;
        MappedFile& operator=(MappedFile&& other) noexcept;
        
        const std::vector<size_t>& shape() const;
        Precision precision() const;
        size_t byte_size() const;
        float quantization_scale() const;
        
        void* data();
        const void* data() const;
        
        template<typename T>
        const T* typed_data() const;
        
        LoadedNode load_into_graph(CactusGraph& graph) const;
        
    private:
        int fd_;
        void* mapped_data_;
        size_t file_size_, data_offset_;
        std::vector<size_t> shape_;
        Precision precision_;
        size_t byte_size_;
        float quantization_scale_;
        void parse_header();
    };
    
    MappedFile mmap_load(const std::string& filename);
}

#endif <|MERGE_RESOLUTION|>--- conflicted
+++ resolved
@@ -30,11 +30,7 @@
     MATMUL, TRANSPOSE, RESHAPE, SLICE, GATHER, EMBEDDING,
     BILINEAR_INTERPOLATION,
     SUM, MEAN, VARIANCE, MIN, MAX,
-<<<<<<< HEAD
-    RMS_NORM, LAYER_NORM, ROPE, SOFTMAX, ATTENTION, CONV1D_CAUSAL, CONV1D_K3,
-=======
     RMS_NORM, ROPE, SOFTMAX, ATTENTION, CONV1D_CAUSAL, CONV1D_K3,
->>>>>>> 083a6081
     SCALAR_ADD, SCALAR_SUBTRACT, SCALAR_MULTIPLY, SCALAR_DIVIDE, SCALAR_EXP, SCALAR_SQRT, SCALAR_COS, SCALAR_SIN,
     SILU, GELU,
     SAMPLE, CONCAT,
@@ -152,13 +148,8 @@
     
     size_t index_value = 0;  // For INDEX operation
     size_t num_classes = 0;  // For scatter operations
-<<<<<<< HEAD
-    size_t dst_height = 0;  // For BILINEAR_INTERPOLATION operation
-    size_t dst_width = 0;   // For BILINEAR_INTERPOLATION operation
-=======
     size_t dst_height = 0;
     size_t dst_width = 0;   
->>>>>>> 083a6081
 };
 
 struct GraphNode {
@@ -253,7 +244,6 @@
     size_t layernorm(size_t input, size_t weight, size_t bias, float epsilon = 1e-5f);
     size_t topk(size_t input, size_t k);
     size_t rms_norm(size_t input, size_t weight, float epsilon = 1e-5f);
-    size_t layer_norm(size_t input, size_t weight, size_t bias, float epsilon = 1e-6f);
     size_t rope(size_t input, float theta, size_t position_offset = 0, ComputeBackend backend = ComputeBackend::CPU);
     size_t softmax(size_t input, int axis = -1);
     size_t attention(size_t query, size_t key, size_t value, float scale, bool is_causal = true, ComputeBackend backend = ComputeBackend::CPU);
