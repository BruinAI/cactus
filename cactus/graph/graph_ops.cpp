--- conflicted
+++ resolved
@@ -424,17 +424,7 @@
             
             int dst_height = static_cast<int>(node.params.dst_height);
             int dst_width = static_cast<int>(node.params.dst_width);
-<<<<<<< HEAD
-            
-            float scale_h = (src_height > 1 && dst_height > 1) 
-                            ? static_cast<float>(src_height - 1) / static_cast<float>(dst_height - 1)
-                            : 0.0f;
-            float scale_w = (src_width > 1 && dst_width > 1)
-                            ? static_cast<float>(src_width - 1) / static_cast<float>(dst_width - 1)
-                            : 0.0f;
-=======
-
->>>>>>> 083a6081
+
             std::vector<float> pos_embed_fp32(total_pos_embeds * embed_dim);
             
             if (pos_embeds_buffer.precision == Precision::INT8) {
@@ -454,50 +444,11 @@
                 std::memcpy(pos_embed_fp32.data(), pos_embed_data, total_pos_embeds * embed_dim * sizeof(float));
             }
             
-<<<<<<< HEAD
-            float* output = node.output_buffer.data_as<float>();
-            
-            for (int dst_y = 0; dst_y < dst_height; ++dst_y) {
-                for (int dst_x = 0; dst_x < dst_width; ++dst_x) {
-                    float src_y_float = dst_y * scale_h;
-                    float src_x_float = dst_x * scale_w;
-                    
-                    int y0 = static_cast<int>(std::floor(src_y_float));
-                    int x0 = static_cast<int>(std::floor(src_x_float));
-                    int y1 = std::min(y0 + 1, src_height - 1);
-                    int x1 = std::min(x0 + 1, src_width - 1);
-                    
-                    float dy = src_y_float - y0;
-                    float dx = src_x_float - x0;
-                    
-                    float w00 = (1.0f - dx) * (1.0f - dy);
-                    float w01 = dx * (1.0f - dy);
-                    float w10 = (1.0f - dx) * dy;
-                    float w11 = dx * dy;
-                    
-                    int idx00 = (y0 * src_width + x0) * embed_dim;
-                    int idx01 = (y0 * src_width + x1) * embed_dim;
-                    int idx10 = (y1 * src_width + x0) * embed_dim;
-                    int idx11 = (y1 * src_width + x1) * embed_dim;
-                    
-                    int out_idx = (dst_y * dst_width + dst_x) * embed_dim;
-                    
-                    for (int d = 0; d < embed_dim; ++d) {
-                        output[out_idx + d] = 
-                            pos_embed_fp32[idx00 + d] * w00 +
-                            pos_embed_fp32[idx01 + d] * w01 +
-                            pos_embed_fp32[idx10 + d] * w10 +
-                            pos_embed_fp32[idx11 + d] * w11;
-                    }
-                }
-            }
-=======
             
             float* output = node.output_buffer.data_as<float>();
             cactus_bilinear_interpolation_fp32(pos_embed_fp32.data(), output, 
                                               src_height, src_width, embed_dim,
                                               dst_height, dst_width);
->>>>>>> 083a6081
             break;
         }
         case OpType::RMS_NORM: {
@@ -551,83 +502,6 @@
                 node.output_buffer.quantization_scale = fast_scale;
             } else {
                 throw std::runtime_error("RMS normalization only supports FP32, FP16, and INT8 precision");
-            }
-            break;
-        }
-        case OpType::LAYER_NORM: {
-            const auto& input_buffer = nodes[node_index_map.at(node.input_ids[0])]->output_buffer;
-            const auto& weight_buffer = nodes[node_index_map.at(node.input_ids[1])]->output_buffer;
-            const auto& bias_buffer = nodes[node_index_map.at(node.input_ids[2])]->output_buffer;
-            
-            if (input_buffer.shape.size() != 2) {
-                throw std::runtime_error("Layer normalization requires 2D input tensor [seq_len, hidden_dim], got " + 
-                                        std::to_string(input_buffer.shape.size()) + "D tensor");
-            }
-            
-            size_t seq_len = input_buffer.shape[0];
-            size_t hidden_dim = input_buffer.shape[1];
-            
-            if (input_buffer.precision == Precision::FP32) {
-                const float* input = input_buffer.data_as<float>();
-                const float* weight = weight_buffer.data_as<float>();
-                const float* bias = bias_buffer.data_as<float>();
-                float* output = node.output_buffer.data_as<float>();
-                float eps = node.params.epsilon;
-                
-                for (size_t i = 0; i < seq_len; ++i) {
-                    const float* row = input + i * hidden_dim;
-                    float* out = output + i * hidden_dim;
-                    
-                    float mean = 0.0f;
-                    for (size_t j = 0; j < hidden_dim; ++j) {
-                        mean += row[j];
-                    }
-                    mean /= static_cast<float>(hidden_dim);
-                    
-                    float var = 0.0f;
-                    for (size_t j = 0; j < hidden_dim; ++j) {
-                        float diff = row[j] - mean;
-                        var += diff * diff;
-                    }
-                    var /= static_cast<float>(hidden_dim);
-                    
-                    float inv_std = 1.0f / sqrtf(var + eps);
-                    for (size_t j = 0; j < hidden_dim; ++j) {
-                        out[j] = (row[j] - mean) * inv_std * weight[j] + bias[j];
-                    }
-                }
-            } else if (input_buffer.precision == Precision::FP16) {
-                const __fp16* input = input_buffer.data_as<__fp16>();
-                const __fp16* weight = weight_buffer.data_as<__fp16>();
-                const __fp16* bias = bias_buffer.data_as<__fp16>();
-                __fp16* output = node.output_buffer.data_as<__fp16>();
-                float eps = node.params.epsilon;
-                
-                for (size_t i = 0; i < seq_len; ++i) {
-                    const __fp16* row = input + i * hidden_dim;
-                    __fp16* out = output + i * hidden_dim;
-                    
-                    float mean = 0.0f;
-                    for (size_t j = 0; j < hidden_dim; ++j) {
-                        mean += static_cast<float>(row[j]);
-                    }
-                    mean /= static_cast<float>(hidden_dim);
-                    
-                    float var = 0.0f;
-                    for (size_t j = 0; j < hidden_dim; ++j) {
-                        float diff = static_cast<float>(row[j]) - mean;
-                        var += diff * diff;
-                    }
-                    var /= static_cast<float>(hidden_dim);
-                    
-                    float inv_std = 1.0f / sqrtf(var + eps);
-                    for (size_t j = 0; j < hidden_dim; ++j) {
-                        float normalized = (static_cast<float>(row[j]) - mean) * inv_std;
-                        out[j] = static_cast<__fp16>(normalized * static_cast<float>(weight[j]) + static_cast<float>(bias[j]));
-                    }
-                }
-            } else {
-                throw std::runtime_error("Layer normalization only supports FP32 and FP16 precision");
             }
             break;
         }
