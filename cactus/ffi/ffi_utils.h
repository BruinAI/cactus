#ifndef CACTUS_FFI_UTILS_H
#define CACTUS_FFI_UTILS_H

#include "../engine/engine.h"
#include <string>
#include <vector>
#include <unordered_map>
#include <stdexcept>
#include <sstream>
#include <iomanip>
<<<<<<< HEAD
#include <filesystem>
=======
#include <cctype>
>>>>>>> 24837291

namespace cactus {
namespace ffi {

struct ToolFunction {
    std::string name;
    std::string description;
    std::unordered_map<std::string, std::string> parameters;
};

inline void handle_error_response(const std::string& error_message, char* response_buffer, size_t buffer_size) {
    std::string sanitized_msg = error_message;
    for (auto& c : sanitized_msg) {
        if (c == '"') c = '\'';
        if (c == '\n') c = ' ';
    }
    std::string error_json = "{\"success\":false,\"error\":\"" + sanitized_msg + "\"}";
    if (response_buffer && error_json.length() < buffer_size) {
        std::strcpy(response_buffer, error_json.c_str());
    }
}

inline std::vector<cactus::engine::ChatMessage> parse_messages_json(const std::string& json, 
                                                                   std::vector<std::string>& out_image_paths) {
    std::vector<cactus::engine::ChatMessage> messages;
    out_image_paths.clear();
    
    size_t pos = json.find('[');
    if (pos == std::string::npos) {
        throw std::runtime_error("Invalid JSON: expected array");
    }
    
    pos = json.find('{', pos);
    while (pos != std::string::npos) {
        cactus::engine::ChatMessage msg;
        
        // Find the end of this message object
        size_t obj_start = pos;
        int brace_count = 1;
        size_t obj_end = obj_start + 1;
        while (obj_end < json.length() && brace_count > 0) {
            if (json[obj_end] == '{') brace_count++;
            else if (json[obj_end] == '}') brace_count--;
            obj_end++;
        }
        
        // Parse role
        size_t role_pos = json.find("\"role\"", pos);
        if (role_pos == std::string::npos || role_pos >= obj_end) break;
        
        size_t role_start = json.find('"', role_pos + 6) + 1;
        size_t role_end = json.find('"', role_start);
        msg.role = json.substr(role_start, role_end - role_start);
        
        // Parse content
        size_t content_pos = json.find("\"content\"", role_end);
        if (content_pos != std::string::npos && content_pos < obj_end) {
            size_t content_start = json.find('"', content_pos + 9) + 1;
            size_t content_end = content_start;
            
            while (content_end < json.length()) {
                content_end = json.find('"', content_end);
                if (content_end == std::string::npos) break;
                if (json[content_end - 1] != '\\') break;
                content_end++;
            }
            
            msg.content = json.substr(content_start, content_end - content_start);
            
            // Unescape content
            size_t escape_pos = 0;
            while ((escape_pos = msg.content.find("\\n", escape_pos)) != std::string::npos) {
                msg.content.replace(escape_pos, 2, "\n");
                escape_pos += 1;
            }
            escape_pos = 0;
            while ((escape_pos = msg.content.find("\\\"", escape_pos)) != std::string::npos) {
                msg.content.replace(escape_pos, 2, "\"");
                escape_pos += 1;
            }
        }
        
        // Parse images array if present
        size_t images_pos = json.find("\"images\"", pos);
        if (images_pos != std::string::npos && images_pos < obj_end) {
            size_t array_start = json.find('[', images_pos);
            if (array_start != std::string::npos && array_start < obj_end) {
                size_t array_end = json.find(']', array_start);
                if (array_end != std::string::npos && array_end < obj_end) {
                    size_t img_pos = array_start;
                    while (true) {
                        img_pos = json.find('"', img_pos + 1);
                        if (img_pos == std::string::npos || img_pos >= array_end) break;
                        
                        size_t img_start = img_pos + 1;
                        size_t img_end = json.find('"', img_start);
                        if (img_end == std::string::npos || img_end > array_end) break;
                        
                        std::string img_path = json.substr(img_start, img_end - img_start);
                        
                        // Convert to absolute path
                        try {
                            std::filesystem::path p(img_path);
                            img_path = std::filesystem::absolute(p).string();
                        } catch (...) {
                            // Keep original path if conversion fails
                        }
                        
                        msg.images.push_back(img_path);
                        out_image_paths.push_back(img_path);
                        img_pos = img_end;
                    }
                }
            }
        }
        
        messages.push_back(msg);
        
        pos = json.find('{', obj_end);
    }
    
    return messages;
}

inline std::vector<ToolFunction> parse_tools_json(const std::string& json) {
    std::vector<ToolFunction> tools;
    
    if (json.empty()) return tools;
    
    size_t pos = json.find('[');
    if (pos == std::string::npos) return tools;
    
    pos = json.find("\"function\"", pos);
    while (pos != std::string::npos) {
        ToolFunction tool;
        
        size_t name_pos = json.find("\"name\"", pos);
        if (name_pos != std::string::npos) {
            size_t name_start = json.find('"', name_pos + 6) + 1;
            size_t name_end = json.find('"', name_start);
            tool.name = json.substr(name_start, name_end - name_start);
        }
        
        size_t desc_pos = json.find("\"description\"", pos);
        if (desc_pos != std::string::npos) {
            size_t desc_start = json.find('"', desc_pos + 13) + 1;
            size_t desc_end = json.find('"', desc_start);
            tool.description = json.substr(desc_start, desc_end - desc_start);
        }
        
        size_t params_pos = json.find("\"parameters\"", pos);
        if (params_pos != std::string::npos) {
            size_t params_start = json.find('{', params_pos);
            if (params_start != std::string::npos) {
                int brace_count = 1;
                size_t params_end = params_start + 1;
                while (params_end < json.length() && brace_count > 0) {
                    if (json[params_end] == '{') brace_count++;
                    else if (json[params_end] == '}') brace_count--;
                    params_end++;
                }
                tool.parameters["schema"] = json.substr(params_start, params_end - params_start);
            }
        }
        
        tools.push_back(tool);
        
        pos = json.find("\"function\"", name_pos);
    }
    
    return tools;
}

inline void parse_options_json(const std::string& json, 
                               float& temperature, float& top_p, 
                               size_t& top_k, size_t& max_tokens,
                               std::vector<std::string>& stop_sequences) {
    temperature = -1.0f; // Use model default
    top_p = -1.0f;       // Use model default
    top_k = 0;           // Use model default
    max_tokens = 100;    // FFI-level default
    stop_sequences.clear();
    
    if (json.empty()) return;
    
    size_t pos = json.find("\"temperature\"");
    if (pos != std::string::npos) {
        pos = json.find(':', pos) + 1;
        temperature = std::stof(json.substr(pos));
    }
    
    pos = json.find("\"top_p\"");
    if (pos != std::string::npos) {
        pos = json.find(':', pos) + 1;
        top_p = std::stof(json.substr(pos));
    }
    
    pos = json.find("\"top_k\"");
    if (pos != std::string::npos) {
        pos = json.find(':', pos) + 1;
        top_k = std::stoul(json.substr(pos));
    }
    
    pos = json.find("\"max_tokens\"");
    if (pos != std::string::npos) {
        pos = json.find(':', pos) + 1;
        max_tokens = std::stoul(json.substr(pos));
    }
    
    pos = json.find("\"stop_sequences\"");
    if (pos != std::string::npos) {
        pos = json.find('[', pos);
        if (pos != std::string::npos) {
            size_t end_pos = json.find(']', pos);
            size_t seq_pos = json.find('"', pos);
            
            while (seq_pos != std::string::npos && seq_pos < end_pos) {
                size_t seq_start = seq_pos + 1;
                size_t seq_end = json.find('"', seq_start);
                if (seq_end != std::string::npos) {
                    stop_sequences.push_back(json.substr(seq_start, seq_end - seq_start));
                }
                seq_pos = json.find('"', seq_end + 1);
            }
        }
    }
}

inline std::string format_tools_for_prompt(const std::vector<ToolFunction>& tools) {
    if (tools.empty()) return "";
    std::string formatted_tools_json;
    for (size_t i = 0; i < tools.size(); i++) {
        if (i > 0) formatted_tools_json += ",\n";
        formatted_tools_json += "  {\n";
        formatted_tools_json += "    \"type\": \"function\",\n";
        formatted_tools_json += "    \"function\": {\n";
        formatted_tools_json += "      \"name\": \"" + tools[i].name + "\",\n";
        formatted_tools_json += "      \"description\": \"" + tools[i].description + "\"";
        if (tools[i].parameters.find("schema") != tools[i].parameters.end()) {
            formatted_tools_json += ",\n      \"parameters\": " + tools[i].parameters.at("schema");
        }
        formatted_tools_json += "\n    }\n  }";
    }
    return formatted_tools_json;
}

inline void parse_function_calls_from_response(const std::string& response_text,
                                               std::string& regular_response,
                                               std::vector<std::string>& function_calls) {
    regular_response = response_text;
    function_calls.clear();

    const std::string TOOL_CALL_START = "<|tool_call_start|>";
    const std::string TOOL_CALL_END = "<|tool_call_end|>";
    size_t tool_start_pos = 0;

    while ((tool_start_pos = response_text.find(TOOL_CALL_START, tool_start_pos)) != std::string::npos) {
        size_t content_start = tool_start_pos + TOOL_CALL_START.length();
        size_t tool_end_pos = response_text.find(TOOL_CALL_END, content_start);

        if (tool_end_pos != std::string::npos) {
            std::string tool_content = response_text.substr(content_start, tool_end_pos - content_start);

            if (tool_content.size() > 2 && tool_content[0] == '[' && tool_content[tool_content.size()-1] == ']') {
                tool_content = tool_content.substr(1, tool_content.size() - 2); 

                size_t paren_pos = tool_content.find('(');
                if (paren_pos != std::string::npos) {
                    std::string func_name = tool_content.substr(0, paren_pos);
                    std::string args_str = tool_content.substr(paren_pos + 1);

                    if (!args_str.empty() && args_str.back() == ')') {
                        args_str.pop_back();
                    }

                    std::string json_call = "{\"name\":\"" + func_name + "\",\"arguments\":{";

                    size_t arg_pos = 0;
                    bool first_arg = true;
                    while (arg_pos < args_str.length()) {
                        while (arg_pos < args_str.length() && std::isspace(args_str[arg_pos])) arg_pos++;

                        size_t eq_pos = args_str.find('=', arg_pos);
                        if (eq_pos == std::string::npos) break;

                        std::string arg_name = args_str.substr(arg_pos, eq_pos - arg_pos);

                        size_t val_start = eq_pos + 1;
                        size_t val_end = val_start;

                        if (val_start < args_str.length() && args_str[val_start] == '"') {
                            val_start++;
                            val_end = args_str.find('"', val_start);
                            if (val_end == std::string::npos) break;
                        } else {
                            val_end = args_str.find(',', val_start);
                            if (val_end == std::string::npos) val_end = args_str.length();
                        }

                        std::string arg_value = args_str.substr(val_start, val_end - val_start);

                        if (!first_arg) json_call += ",";
                        json_call += "\"" + arg_name + "\":\"" + arg_value + "\"";
                        first_arg = false;

                        arg_pos = args_str.find(',', val_end);
                        if (arg_pos != std::string::npos) {
                            arg_pos++;
                        } else {
                            break;
                        }
                    }

                    json_call += "}}";
                    function_calls.push_back(json_call);
                }
            }

            regular_response.erase(tool_start_pos, tool_end_pos + TOOL_CALL_END.length() - tool_start_pos);
            tool_start_pos = tool_end_pos + TOOL_CALL_END.length();
        } else {
            break;
        }
    }

    const char* FUNCTION_CALL_MARKER = "\"function_call\"";
    size_t search_pos = 0;
    const size_t text_len = regular_response.length();

    while (search_pos < text_len) {
        size_t marker_pos = regular_response.find(FUNCTION_CALL_MARKER, search_pos);
        if (marker_pos == std::string::npos) break;

        size_t json_start = regular_response.find('{', marker_pos);
        if (json_start == std::string::npos) break;

        int brace_count = 1;
        size_t json_end = json_start + 1;
        while (json_end < text_len && brace_count > 0) {
            char c = regular_response[json_end];
            brace_count += (c == '{') - (c == '}');
            json_end++;
        }

        if (brace_count == 0) {
            function_calls.push_back(regular_response.substr(json_start, json_end - json_start));
            regular_response = regular_response.substr(0, marker_pos);
            size_t last_bracket = regular_response.rfind('{');
            if(last_bracket != std::string::npos) {
                regular_response = regular_response.substr(0, last_bracket);
            }
        }
        search_pos = json_end;
    }
}

inline std::string construct_response_json(const std::string& regular_response,
                                           const std::vector<std::string>& function_calls,
                                           double time_to_first_token,
                                           double total_time_ms,
                                           double tokens_per_second,
                                           size_t prompt_tokens,
                                           size_t completion_tokens) {
    std::ostringstream json_response;
    json_response << "{";
    json_response << "\"success\":true,";
    json_response << "\"response\":\"";
    for (char c : regular_response) {
        if (c == '"') json_response << "\\\"";
        else if (c == '\n') json_response << "\\n";
        else if (c == '\r') json_response << "\\r";
        else if (c == '\t') json_response << "\\t";
        else if (c == '\\') json_response << "\\\\";
        else json_response << c;
    }
    json_response << "\",";
    if (!function_calls.empty()) {
        json_response << "\"function_calls\":[";
        for (size_t i = 0; i < function_calls.size(); ++i) {
            if (i > 0) json_response << ",";
            json_response << function_calls[i];
        }
        json_response << "],";
    }
    json_response << "\"time_to_first_token_ms\":" << std::fixed << std::setprecision(2) << time_to_first_token << ",";
    json_response << "\"total_time_ms\":" << std::fixed << std::setprecision(2) << total_time_ms << ",";
    json_response << "\"tokens_per_second\":" << std::fixed << std::setprecision(2) << tokens_per_second << ",";
    json_response << "\"prefill_tokens\":" << prompt_tokens << ",";
    json_response << "\"decode_tokens\":" << completion_tokens << ",";
    json_response << "\"total_tokens\":" << (prompt_tokens + completion_tokens);
    json_response << "}";
    return json_response.str();
}

} // namespace ffi
} // namespace cactus

#endif // CACTUS_FFI_UTILS_H<|MERGE_RESOLUTION|>--- conflicted
+++ resolved
@@ -8,11 +8,8 @@
 #include <stdexcept>
 #include <sstream>
 #include <iomanip>
-<<<<<<< HEAD
 #include <filesystem>
-=======
 #include <cctype>
->>>>>>> 24837291
 
 namespace cactus {
 namespace ffi {
