--- conflicted
+++ resolved
@@ -8,13 +8,10 @@
 #include <stdexcept>
 #include <sstream>
 #include <iomanip>
-<<<<<<< HEAD
 #include <fstream>
 #include <iostream>
-=======
 #include <filesystem>
 #include <cctype>
->>>>>>> b2c7fbe8
 
 namespace cactus {
 namespace ffi {
