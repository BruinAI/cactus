--- conflicted
+++ resolved
@@ -46,10 +46,6 @@
     while (pos != std::string::npos) {
         cactus::engine::ChatMessage msg;
         
-<<<<<<< HEAD
-        // Find the end of this message object
-=======
->>>>>>> 083a6081
         size_t obj_start = pos;
         int brace_count = 1;
         size_t obj_end = obj_start + 1;
@@ -58,12 +54,7 @@
             else if (json[obj_end] == '}') brace_count--;
             obj_end++;
         }
-<<<<<<< HEAD
-        
-        // Parse role
-=======
-
->>>>>>> 083a6081
+
         size_t role_pos = json.find("\"role\"", pos);
         if (role_pos == std::string::npos || role_pos >= obj_end) break;
         
@@ -71,7 +62,6 @@
         size_t role_end = json.find('"', role_start);
         msg.role = json.substr(role_start, role_end - role_start);
         
-        // Parse content
         size_t content_pos = json.find("\"content\"", role_end);
         if (content_pos != std::string::npos && content_pos < obj_end) {
             size_t content_start = json.find('"', content_pos + 9) + 1;
@@ -86,10 +76,6 @@
             
             msg.content = json.substr(content_start, content_end - content_start);
             
-<<<<<<< HEAD
-            // Unescape content
-=======
->>>>>>> 083a6081
             size_t escape_pos = 0;
             while ((escape_pos = msg.content.find("\\n", escape_pos)) != std::string::npos) {
                 msg.content.replace(escape_pos, 2, "\n");
@@ -102,10 +88,6 @@
             }
         }
         
-<<<<<<< HEAD
-        // Parse images array if present
-=======
->>>>>>> 083a6081
         size_t images_pos = json.find("\"images\"", pos);
         if (images_pos != std::string::npos && images_pos < obj_end) {
             size_t array_start = json.find('[', images_pos);
@@ -123,18 +105,8 @@
                         
                         std::string img_path = json.substr(img_start, img_end - img_start);
                         
-<<<<<<< HEAD
-                        // Convert to absolute path
-                        try {
-                            std::filesystem::path p(img_path);
-                            img_path = std::filesystem::absolute(p).string();
-                        } catch (...) {
-                            // Keep original path if conversion fails
-                        }
-=======
                         std::filesystem::path p(img_path);
                         img_path = std::filesystem::absolute(p).string();
->>>>>>> 083a6081
                         
                         msg.images.push_back(img_path);
                         out_image_paths.push_back(img_path);
