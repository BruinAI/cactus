--- conflicted
+++ resolved
@@ -132,17 +132,6 @@
     } weight_nodes_;
 };
 
-<<<<<<< HEAD
-class llama3Model : public Model{
-public:
-    llama3Model();
-    explicit llama3Model(const Config& config);
-    ~llama3Model() override = default;
-
-protected:
-    size_t build_attention(CactusGraph* gb, size_t normalized_input, uint32_t layer_idx,
-                          ComputeBackend backend, bool use_cache = false, size_t position_offset = 0) override;
-=======
 
 class NomicModel : public Model {
 public:
@@ -153,23 +142,11 @@
 protected:
     size_t build_attention(CactusGraph* gb, size_t normalized_input, uint32_t layer_idx,
                             ComputeBackend backend, bool use_cache = false, size_t position_offset = 0) override;
->>>>>>> a3db988e
-
-    size_t build_mlp(CactusGraph* gb, size_t normalized_h, uint32_t layer_idx,
-                    ComputeBackend backend) const override;
-
-    size_t build_transformer_block(CactusGraph* gb, size_t hidden, uint32_t layer_idx,
-<<<<<<< HEAD
-                                  ComputeBackend backend, bool use_cache = false, size_t position_offset = 0) override;
-
-    size_t forward(const std::vector<uint32_t>& tokens, bool use_cache = false) override;
-    void load_weights_to_graph(CactusGraph* gb) override;
-
-private:
-    struct WeightNodeIDs {
-        size_t output_weight;
-        size_t output_norm_weight;
-=======
+
+    size_t build_mlp(CactusGraph* gb, size_t normalized_h, uint32_t layer_idx,
+                    ComputeBackend backend) const override;
+
+    size_t build_transformer_block(CactusGraph* gb, size_t hidden, uint32_t layer_idx,
                                     ComputeBackend backend, bool use_cache = false, size_t position_offset = 0) override;
 
     size_t forward(const std::vector<uint32_t>& tokens, bool use_cache = false) override;
@@ -188,20 +165,11 @@
     struct WeightNodeIDs {
         size_t embedding_layernorm_weight;
         size_t embedding_layernorm_bias;
->>>>>>> a3db988e
-
-        struct LayerWeights {
-            size_t attn_q_weight;
-            size_t attn_k_weight;
-            size_t attn_v_weight;
-<<<<<<< HEAD
-            size_t attn_output_weight;
-            size_t input_layernorm_weight;
-            size_t ffn_gate_weight;
-            size_t ffn_up_weight;
-            size_t ffn_down_weight;
-            size_t post_attention_layernorm_weight;
-=======
+
+        struct LayerWeights {
+            size_t attn_q_weight;
+            size_t attn_k_weight;
+            size_t attn_v_weight;
             size_t attn_q_bias;
             size_t attn_k_bias;
             size_t attn_v_bias;
@@ -219,15 +187,51 @@
             size_t mlp_experts_bias;
             std::vector<size_t> mlp_experts_mlp1_weight;
             std::vector<size_t> mlp_experts_mlp2_weight;
->>>>>>> a3db988e
-        };
-
-        std::vector<LayerWeights> layers;
-    } weight_nodes_;
-<<<<<<< HEAD
-
-=======
->>>>>>> a3db988e
+        };
+
+        std::vector<LayerWeights> layers;
+    } weight_nodes_;
+};
+
+class llama3Model : public Model{
+public:
+    llama3Model();
+    explicit llama3Model(const Config& config);
+    ~llama3Model() override = default;
+
+protected:
+    size_t build_attention(CactusGraph* gb, size_t normalized_input, uint32_t layer_idx,
+                          ComputeBackend backend, bool use_cache = false, size_t position_offset = 0) override;
+
+    size_t build_mlp(CactusGraph* gb, size_t normalized_h, uint32_t layer_idx,
+                    ComputeBackend backend) const override;
+
+    size_t build_transformer_block(CactusGraph* gb, size_t hidden, uint32_t layer_idx,
+                                  ComputeBackend backend, bool use_cache = false, size_t position_offset = 0) override;
+
+    size_t forward(const std::vector<uint32_t>& tokens, bool use_cache = false) override;
+    void load_weights_to_graph(CactusGraph* gb) override;
+
+private:
+    struct WeightNodeIDs {
+        size_t output_weight;
+        size_t output_norm_weight;
+
+        struct LayerWeights {
+            size_t attn_q_weight;
+            size_t attn_k_weight;
+            size_t attn_v_weight;
+            size_t attn_output_weight;
+            size_t input_layernorm_weight;
+            size_t ffn_gate_weight;
+            size_t ffn_up_weight;
+            size_t ffn_down_weight;
+            size_t post_attention_layernorm_weight;
+        };
+
+        std::vector<LayerWeights> layers;
+    } weight_nodes_;
+
 };
 
 }
