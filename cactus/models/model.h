#pragma once

#include "../engine/engine.h"

namespace cactus {
namespace engine {



class QwenModel : public Model {
public:
    QwenModel();
    explicit QwenModel(const Config& config);
    ~QwenModel() override = default;

protected:
    size_t build_attention(CactusGraph* gb, size_t normalized_input, uint32_t layer_idx,
                          ComputeBackend backend, bool use_cache = false, size_t position_offset = 0) override;

    size_t build_mlp(CactusGraph* gb, size_t normalized_h, uint32_t layer_idx,
                    ComputeBackend backend) const override;

    size_t build_transformer_block(CactusGraph* gb, size_t hidden, uint32_t layer_idx,
                                  ComputeBackend backend, bool use_cache = false, size_t position_offset = 0) override;

    size_t forward(const std::vector<uint32_t>& tokens, bool use_cache = false) override;
    void load_weights_to_graph(CactusGraph* gb) override;

private:
    struct WeightNodeIDs {
        size_t output_weight;
        size_t output_norm_weight;

        struct LayerWeights {
            size_t attn_q_weight;
            size_t attn_k_weight;
            size_t attn_v_weight;
            size_t attn_output_weight;
            size_t input_layernorm_weight;
            size_t attn_q_norm_weight;
            size_t attn_k_norm_weight;
            size_t pre_feedforward_layernorm_weight;
            size_t post_feedforward_layernorm_weight;
            size_t ffn_gate_weight;
            size_t ffn_up_weight;
            size_t ffn_down_weight;
            size_t post_attention_layernorm_weight;
        };

        std::vector<LayerWeights> layers;
    } weight_nodes_;
};



class GemmaModel : public Model {
public:
    GemmaModel();
    explicit GemmaModel(const Config& config);
    ~GemmaModel() override = default;

protected:
    size_t build_attention(CactusGraph* gb, size_t normalized_input, uint32_t layer_idx,
                          ComputeBackend backend, bool use_cache = false, size_t position_offset = 0) override;

    size_t build_mlp(CactusGraph* gb, size_t normalized_h, uint32_t layer_idx,
                    ComputeBackend backend) const override;

    size_t build_transformer_block(CactusGraph* gb, size_t hidden, uint32_t layer_idx,
                                  ComputeBackend backend, bool use_cache = false, size_t position_offset = 0) override;

    size_t forward(const std::vector<uint32_t>& tokens, bool use_cache = false) override;
    void load_weights_to_graph(CactusGraph* gb) override;
    void post_init() override;

private:
    struct WeightNodeIDs {
        size_t output_weight;
        size_t output_norm_weight;

        struct LayerWeights {
            size_t attn_q_weight;
            size_t attn_k_weight;
            size_t attn_v_weight;
            size_t attn_output_weight;
            size_t input_layernorm_weight;
            size_t attn_q_norm_weight;
            size_t attn_k_norm_weight;
            size_t pre_feedforward_layernorm_weight;
            size_t post_feedforward_layernorm_weight;
            size_t ffn_gate_weight;
            size_t ffn_up_weight;
            size_t ffn_down_weight;
            size_t post_attention_layernorm_weight;
        };

        std::vector<LayerWeights> layers;
    } weight_nodes_;
};
class SmolModel : public Model{
public:
    SmolModel();
    explicit SmolModel(const Config& config);
    ~SmolModel() override = default;

protected:
    size_t build_attention(CactusGraph* gb, size_t normalized_input, uint32_t layer_idx,
                          ComputeBackend backend, bool use_cache = false, size_t position_offset = 0) override;

    size_t build_mlp(CactusGraph* gb, size_t normalized_h, uint32_t layer_idx,
                    ComputeBackend backend) const override;

    size_t build_transformer_block(CactusGraph* gb, size_t hidden, uint32_t layer_idx,
                                  ComputeBackend backend, bool use_cache = false, size_t position_offset = 0) override;

    size_t forward(const std::vector<uint32_t>& tokens, bool use_cache = false) override;
    void load_weights_to_graph(CactusGraph* gb) override;
    
protected:
    struct WeightNodeIDs {
        size_t output_weight;
        size_t output_norm_weight;

        struct LayerWeights {
            size_t attn_q_weight;
            size_t attn_k_weight;
            size_t attn_v_weight;
            size_t attn_output_weight;
            size_t input_layernorm_weight;
            size_t ffn_gate_weight;
            size_t ffn_up_weight;
            size_t ffn_down_weight;
            size_t post_attention_layernorm_weight;
        };

        std::vector<LayerWeights> layers;
    } weight_nodes_;
};


class Siglip2VisionModel : public Model {
    friend class Lfm2VlModel;  
    
public:
    struct VisionEmbeddingResult {
        size_t combined_embeddings;
        std::vector<size_t> tile_embeddings;
    };

    Siglip2VisionModel();
    explicit Siglip2VisionModel(const Config& cfg);
    ~Siglip2VisionModel() override = default;
    virtual size_t forward_vision(const Siglip2Preprocessor::PreprocessedImage& preprocessed_image);
    virtual size_t forward_vision(CactusGraph* gb, 
                         const Siglip2Preprocessor::PreprocessedImage& preprocessed_image,
                         ComputeBackend backend);
    std::vector<float> get_image_features(const std::string& image_path);
    std::vector<float> get_image_features(const Siglip2Preprocessor::PreprocessedImage& preprocessed_image);
    size_t get_image_features_node(const Siglip2Preprocessor::PreprocessedImage& preprocessed_image);
    Siglip2Preprocessor& get_preprocessor() { return preprocessor_; }
    const Siglip2Preprocessor& get_preprocessor() const { return preprocessor_; }

protected:
    VisionEmbeddingResult build_vision_embeddings(CactusGraph* gb,
                                                  const Siglip2Preprocessor::PreprocessedImage& preprocessed_image,
                                                  ComputeBackend backend);
    
    size_t build_vision_transformer_layer(CactusGraph* gb, size_t hidden_states, uint32_t layer_idx,
                                         ComputeBackend backend);
    
    size_t build_vision_attention(CactusGraph* gb, size_t hidden_states, uint32_t layer_idx,
                                  ComputeBackend backend);
    
    size_t build_vision_mlp(CactusGraph* gb, size_t hidden_states, uint32_t layer_idx,
                           ComputeBackend backend);

    void load_weights_to_graph(CactusGraph* gb) override;
    size_t forward(const std::vector<uint32_t>& tokens, bool use_cache = false) override;
    size_t build_attention(CactusGraph* gb, size_t normalized_input, uint32_t layer_idx,
                          ComputeBackend backend, bool use_cache = false, size_t position_offset = 0) override;
    size_t build_mlp(CactusGraph* gb, size_t normalized_h, uint32_t layer_idx,
                    ComputeBackend backend) const override;
    size_t build_transformer_block(CactusGraph* gb, size_t hidden, uint32_t layer_idx,
                                  ComputeBackend backend, bool use_cache = false, size_t position_offset = 0) override;

protected:
    struct VisionWeightNodeIDs {
        size_t patch_embedding_weight;
        size_t patch_embedding_bias;
        size_t position_embedding;
        size_t post_layernorm_weight;
        size_t post_layernorm_bias;

        struct VisionLayerWeights {
            size_t attn_q_weight;
            size_t attn_k_weight;
            size_t attn_v_weight;
            size_t attn_output_weight;
            size_t attn_q_bias;
            size_t attn_k_bias;
            size_t attn_v_bias;
            size_t attn_output_bias;
            size_t layer_norm1_weight;
            size_t layer_norm1_bias;
            size_t layer_norm2_weight;
            size_t layer_norm2_bias;
            size_t mlp_fc1_weight;
            size_t mlp_fc1_bias;
            size_t mlp_fc2_weight;
            size_t mlp_fc2_bias;
        };

        std::vector<VisionLayerWeights> vision_layers;
    } vision_weight_nodes_;
    
    Siglip2Preprocessor preprocessor_;
};


class LFM2Model : public Model {
    friend class Lfm2VlModel;  
    
public:
    LFM2Model();
    explicit LFM2Model(const Config& config);
    ~LFM2Model() override = default;

    bool is_cache_empty() const;

    bool init(const std::string& model_folder, size_t context_size, const std::string& system_prompt = "", bool do_warmup = true) override;
    bool init(CactusGraph* external_graph, const std::string& model_folder, size_t context_size,
              const std::string& system_prompt = "", bool do_warmup = true) override;

protected:
    size_t build_attention(CactusGraph* gb, size_t normalized_input, uint32_t layer_idx,
                          ComputeBackend backend, bool use_cache = false, size_t position_offset = 0) override;

    size_t build_conv1d(CactusGraph* gb, size_t input, uint32_t layer_idx,
                    ComputeBackend backend, bool use_cache);

    size_t build_mlp(CactusGraph* gb, size_t normalized_h, uint32_t layer_idx,
                    ComputeBackend backend) const override;

    size_t build_transformer_block(CactusGraph* gb, size_t hidden, uint32_t layer_idx,
                                  ComputeBackend backend, bool use_cache = false, size_t position_offset = 0) override;

    size_t forward(const std::vector<uint32_t>& tokens, bool use_cache = false) override;
    size_t forward(CactusGraph* gb, const std::vector<uint32_t>& tokens, ComputeBackend backend, bool use_cache = false);
    size_t forward(CactusGraph* gb, size_t input_embeddings, size_t seq_len, ComputeBackend backend, bool use_cache = false);
    void post_init() override;
    void post_execute_updates(CactusGraph* gb, size_t seq_len) override;
    void reset_cache() override;
    void load_weights_to_graph(CactusGraph* gb) override;

private:

    struct WeightNodeIDs {
        size_t output_weight;
        size_t output_norm_weight;

        struct LayerWeights {
        size_t attn_q_weight;
        size_t attn_k_weight;
        size_t attn_v_weight;
        size_t attn_output_weight;
        size_t attn_q_norm_weight;   
        size_t attn_k_norm_weight;

        size_t conv_depthwise_weight;
        size_t conv_in_proj_weight;
        size_t conv_out_proj_weight;

        size_t input_layernorm_weight;
        size_t post_attention_layernorm_weight;
        size_t ffn_gate_weight;
        size_t ffn_up_weight;
        size_t ffn_down_weight;
        };

        enum class LayerType : uint8_t { ATTENTION, CONV };

        struct LayerEntry {
            LayerType type;
            LayerWeights weights;
        };

        std::vector<LayerEntry> layers;
    } weight_nodes_;

    ConvCache conv_cache_;
    std::vector<size_t> conv_cache_bx_nodes_;
    bool last_forward_used_cache_ = false;
};


class NomicModel : public Model {
public:
    NomicModel();
    explicit NomicModel(const Config& config);
    ~NomicModel() override = default;

protected:
    size_t build_attention(CactusGraph* gb, size_t normalized_input, uint32_t layer_idx,
                            ComputeBackend backend, bool use_cache = false, size_t position_offset = 0) override;

    size_t build_mlp(CactusGraph* gb, size_t normalized_h, uint32_t layer_idx,
                    ComputeBackend backend) const override;

    size_t build_transformer_block(CactusGraph* gb, size_t hidden, uint32_t layer_idx,
                                    ComputeBackend backend, bool use_cache = false, size_t position_offset = 0) override;

    size_t forward(const std::vector<uint32_t>& tokens, bool use_cache = false) override;

    void load_weights_to_graph(CactusGraph* gb) override;

private:
    size_t build_standard_mlp(CactusGraph* gb, size_t normalized_h, uint32_t layer_idx,
                                ComputeBackend backend) const;

    size_t build_moe_mlp(CactusGraph* gb, size_t normalized_h, uint32_t layer_idx,
                        ComputeBackend backend) const;

    struct WeightNodeIDs {
        size_t embedding_layernorm_weight;
        size_t embedding_layernorm_bias;

        struct LayerWeights {
            size_t attn_q_weight;
            size_t attn_k_weight;
            size_t attn_v_weight;
            size_t attn_q_bias;
            size_t attn_k_bias;
            size_t attn_v_bias;
            size_t attn_output_weight;
            size_t attn_output_bias;
            size_t ffn_up_weight;
            size_t ffn_up_bias;
            size_t ffn_norm_1_weight;
            size_t ffn_norm_1_bias;
            size_t ffn_down_weight;
            size_t ffn_down_bias;
            size_t ffn_norm_2_weight;
            size_t ffn_norm_2_bias;
            size_t mlp_router_layer_weight;
            size_t mlp_experts_bias;
            std::vector<size_t> mlp_experts_mlp1_weight;
            std::vector<size_t> mlp_experts_mlp2_weight;
        };

        std::vector<LayerWeights> layers;
    } weight_nodes_;
};

<<<<<<< HEAD
class WhisperModel : public Model {
public:
    WhisperModel();
    explicit WhisperModel(const Config& config);
    ~WhisperModel() override = default;

protected:
    size_t build_attention(CactusGraph*, size_t, uint32_t,ComputeBackend, bool, size_t) override {
        throw std::runtime_error("Whisper: build_attention unused");
    }

    size_t build_mlp(CactusGraph*, size_t, uint32_t, ComputeBackend) const override {
        throw std::runtime_error("Whisper: build_mlp unused");
    }

    size_t build_transformer_block(CactusGraph*, size_t, uint32_t, ComputeBackend, bool, size_t) override {
        throw std::runtime_error("Whisper: build_transformer_block unused");
    }

    size_t forward(const std::vector<uint32_t>& tokens, bool use_cache = false) override {
        throw std::runtime_error("Whisper requires mel+token forward().");
    }

    size_t forward(const std::vector<float>& mel_bins, const std::vector<uint32_t>& tokens, bool use_cache = false) override;

    void run_encoder(const std::vector<float>& mel_bins);
    void reset_graph_side_cache_nodes();

    size_t run_decoder_step(const std::vector<uint32_t>& tokens, bool use_cache, bool last_token_only);

    void load_weights_to_graph(CactusGraph* gb) override;

    size_t build_encoder_attention(CactusGraph* gb, size_t normalized_input, uint32_t layer_idx,
                          ComputeBackend backend, bool use_cache = false, size_t position_offset = 0);
    
    size_t build_decoder_self_attention(CactusGraph* gb, size_t normalized_input, uint32_t layer_idx,
                          ComputeBackend backend, bool use_cache = false, size_t position_offset = 0);

    size_t build_encoder_self_attention(CactusGraph* gb, size_t normalized_input, uint32_t layer_idx,
                          ComputeBackend backend, bool use_cache = false, size_t position_offset = 0);

    size_t build_encoder_mlp(CactusGraph* gb, size_t normalized_h, uint32_t layer_idx,
                    ComputeBackend backend);
    
    size_t build_decoder_mlp(CactusGraph* gb, size_t normalized_h, uint32_t layer_idx,
                    ComputeBackend backend) const;
    
    size_t build_encoder_transformer_block(CactusGraph* gb, size_t hidden, uint32_t layer_idx,
                                  ComputeBackend backend, bool use_cache = false, size_t position_offset = 0);
    
    size_t build_decoder_transformer_block(CactusGraph* gb, size_t hidden, uint32_t layer_idx,
                                  ComputeBackend backend, bool use_cache = false, size_t position_offset = 0);
    
    size_t build_conv1d(CactusGraph* gb, size_t input, ComputeBackend backend);

    uint32_t generate_with_audio(const std::vector<uint32_t>& tokens, const std::vector<float>& mel_bins, 
                                    float temperature = -1.0f, float top_p = -1.0f, size_t top_k = 0, const std::string& profile_file = "") override;

private:
    struct WeightNodeIDs {
        size_t output_weight;
        size_t output_norm_weight;

        size_t decoder_norm_weight;
        size_t decoder_norm_bias;
        size_t decoder_position_embeddings_weight;

        size_t encoder_position_embeddings;
        size_t encoder_conv1_weight;
        size_t encoder_conv1_bias;
        size_t encoder_conv2_weight;
        size_t encoder_conv2_bias;
        size_t encoder_norm_weight;
        size_t encoder_norm_bias;

        size_t encoder_output;

        struct LayerWeights {
            //Decoder layers
            size_t decoder_output_norm_bias;
            size_t decoder_output_norm_weight;
            size_t decoder_position_embeddings_weight;
            size_t decoder_token_embeddings_weight;

            size_t decoder_encoder_attn_q_weight;
            size_t decoder_encoder_attn_k_weight;
            size_t decoder_encoder_attn_v_weight;
            size_t decoder_encoder_attn_q_bias;
            size_t decoder_encoder_attn_v_bias;
            size_t decoder_encoder_attn_output_weight;
            size_t decoder_encoder_attn_output_bias;

            size_t decoder_post_encoder_layernorm_weight;
            size_t decoder_post_encoder_layernorm_bias;

            size_t decoder_ffn1_weight;
            size_t decoder_ffn1_bias;
            size_t decoder_ffn2_weight;
            size_t decoder_ffn2_bias;

            size_t decoder_post_ffn_layernorm_weight;
            size_t decoder_post_ffn_layernorm_bias;
            
            size_t decoder_self_attn_q_weight;
            size_t decoder_self_attn_k_weight;
            size_t decoder_self_attn_v_weight;
            size_t decoder_self_attn_q_bias;
            size_t decoder_self_attn_v_bias;
            size_t decoder_self_attn_output_weight;
            size_t decoder_self_attn_output_bias;

            size_t decoder_post_attn_layernorm_weight;
            size_t decoder_post_attn_layernorm_bias;

            //Encoder layers
            size_t encoder_ffn1_weight;
            size_t encoder_ffn1_bias;
            size_t encoder_ffn2_weight;
            size_t encoder_ffn2_bias;

            size_t encoder_post_ffn_layernorm_weight;
            size_t encoder_post_ffn_layernorm_bias;
            
            size_t encoder_self_attn_q_weight;
            size_t encoder_self_attn_k_weight;
            size_t encoder_self_attn_v_weight;
            size_t encoder_self_attn_q_bias;
            size_t encoder_self_attn_v_bias;
            size_t encoder_self_attn_output_weight;
            size_t encoder_self_attn_output_bias;

            size_t encoder_post_attn_layernorm_weight;
            size_t encoder_post_attn_layernorm_bias;
        };

        std::vector<LayerWeights> layers;
    } weight_nodes_;

    bool encoder_ready_ = false;
    size_t last_new_tokens_;
    std::vector<float> encoder_output_host_;
    std::vector<size_t> encoder_output_shape_;
    size_t last_conv1_node_ = 0;
    size_t last_conv2_node_ = 0;
    size_t last_conv2_transposed_node_ = 0;
    size_t last_encoder_post_norm_node_ = 0;
    size_t last_enc_plus_pos_node_ = 0;
    size_t encoder_transformer_block_0 = 0;
    size_t encoder_pre_gelu = 0;
    size_t encoder_post_gelu = 0;
    size_t encoder_ln1_node_ = 0;
    size_t encoder_sa_out_node_ = 0;
    size_t encoder_ln2_node_ = 0;

    size_t encoder_block1_out_node_ = 0;

    size_t last_dec_norm_node_ = 0;

    size_t decoder_emb_pos_node_ = 0;
    size_t decoder_block0_out_node_ = 0;

    std::vector<size_t> encoder_block_out_nodes_;
    std::vector<uint8_t> encoder_output_bytes_;
    Precision encoder_output_precision_ = Precision::FP32;

    std::vector<size_t> suppress_tokens_ = {
    1,
    2,
    7,
    8,
    9,
    10,
    14,
    25,
    26,
    27,
    28,
    29,
    31,
    58,
    59,
    60,
    61,
    62,
    63,
    90,
    91,
    92,
    93,
    359,
    503,
    522,
    542,
    873,
    893,
    902,
    918,
    922,
    931,
    1350,
    1853,
    1982,
    2460,
    2627,
    3246,
    3253,
    3268,
    3536,
    3846,
    3961,
    4183,
    4667,
    6585,
    6647,
    7273,
    9061,
    9383,
    10428,
    10929,
    11938,
    12033,
    12331,
    12562,
    13793,
    14157,
    14635,
    15265,
    15618,
    16553,
    16604,
    18362,
    18956,
    20075,
    21675,
    22520,
    26130,
    26161,
    26435,
    28279,
    29464,
    31650,
    32302,
    32470,
    36865,
    42863,
    47425,
    49870,
    50254,
    50258,
    50358,
    50359,
    50360,
    50361,
    50362
    };

    std::vector<size_t> begin_suppress_tokens_ = {
    220,
    50257
    };

    bool first_decode_step_ = true;

    std::vector<size_t> encoder_k_nodes_;
    std::vector<size_t> encoder_v_nodes_;

    std::vector<std::vector<uint8_t>> encoder_k_host_;
    std::vector<std::vector<uint8_t>> encoder_v_host_;
    std::vector<std::vector<size_t>>  encoder_k_shape_;
    std::vector<std::vector<size_t>>  encoder_v_shape_;
    Precision encoder_kv_precision_ = Precision::FP32;
    bool encoder_kv_ready_ = false;
    

=======

class Lfm2VlModel : public Model {
public:
    Lfm2VlModel();
    explicit Lfm2VlModel(const Config& config);
    ~Lfm2VlModel() override = default;

    bool init(const std::string& model_folder, size_t context_size, const std::string& system_prompt = "", bool do_warmup = true) override;
    size_t forward(const std::vector<uint32_t>& tokens, bool use_cache = false) override;

    uint32_t generate(const std::vector<uint32_t>& tokens,
                      float temperature = -1.0f,
                      float top_p = -1.0f,
                      size_t top_k = 0,
                      const std::string& profile_file = "") override;
    uint32_t generate_with_images(
        const std::vector<uint32_t>& tokens,
        const std::vector<std::string>& image_paths,
        float temperature = -1.0f,
        float top_p = -1.0f,
        size_t top_k = 0,
        const std::string& profile_file = "") override;

    void reset_cache() override;

protected:
    size_t build_attention(CactusGraph*, size_t, uint32_t, ComputeBackend, bool, size_t) override;
    size_t build_mlp(CactusGraph*, size_t, uint32_t, ComputeBackend) const override;
    size_t build_transformer_block(CactusGraph*, size_t, uint32_t, ComputeBackend, bool, size_t) override;
    
    void load_weights_to_graph(CactusGraph* gb) override;

private:
    struct ProjectedTileFeature {
        size_t node_id;
        size_t token_count;
    };

    struct TextEmbeddingInput {
        size_t input_node;
        std::vector<uint32_t> tokens;
    };

    struct MergedEmbeddingResult {
        size_t node_id;
        size_t seq_len;
    };

    struct ForwardImageResult {
        size_t final_hidden_node;
        size_t seq_len;
    };
    std::vector<ProjectedTileFeature> get_image_features(
        CactusGraph* gb,
        const Siglip2Preprocessor::PreprocessedImage& preprocessed_image,
        ComputeBackend backend);

    ForwardImageResult forward_images(
        CactusGraph* gb,
        const std::vector<uint32_t>& tokens,
        const std::vector<std::string>& image_paths,
        ComputeBackend backend,
        bool use_cache);
    size_t build_multimodal_projector(
        CactusGraph* gb,
        size_t image_features,
        size_t tile_h,
        size_t tile_w,
        ComputeBackend backend);
    size_t pixel_unshuffle(CactusGraph* gb, size_t hidden_states, size_t height, size_t width, size_t channels);
    MergedEmbeddingResult merge_image_text_embeddings(
        CactusGraph* gb,
        const std::vector<uint32_t>& tokens,
        const std::vector<std::vector<ProjectedTileFeature>>& image_embedding_nodes,
        std::vector<TextEmbeddingInput>& text_embedding_inputs);
    Siglip2VisionModel vision_tower_;
    LFM2Model language_model_;
    Siglip2Preprocessor preprocessor_;
    struct ProjectorWeights {
        size_t layer_norm_weight;
        size_t layer_norm_bias;
        size_t linear_1_weight;
        size_t linear_1_bias;
        size_t linear_2_weight;
        size_t linear_2_bias;
    } projector_weights_;
    
    bool vision_weights_loaded_ = false;
    bool language_weights_loaded_ = false;

    bool image_prefill_completed_ = false;
    size_t last_token_count_ = 0;
>>>>>>> b2c7fbe8
};

}
}<|MERGE_RESOLUTION|>--- conflicted
+++ resolved
@@ -351,7 +351,6 @@
     } weight_nodes_;
 };
 
-<<<<<<< HEAD
 class WhisperModel : public Model {
 public:
     WhisperModel();
@@ -626,7 +625,8 @@
     bool encoder_kv_ready_ = false;
     
 
-=======
+};
+
 
 class Lfm2VlModel : public Model {
 public:
@@ -719,7 +719,6 @@
 
     bool image_prefill_completed_ = false;
     size_t last_token_count_ = 0;
->>>>>>> b2c7fbe8
 };
 
 }
