--- conflicted
+++ resolved
@@ -111,11 +111,7 @@
     size_t forward(const std::vector<uint32_t>& tokens, bool use_cache = false) override;
     void load_weights_to_graph(CactusGraph* gb) override;
     
-<<<<<<< HEAD
-protected:
-=======
-private:
->>>>>>> 6d22bf54
+protected:
     struct WeightNodeIDs {
         size_t output_weight;
         size_t output_norm_weight;
@@ -136,7 +132,6 @@
     } weight_nodes_;
 };
 
-<<<<<<< HEAD
 class SmolVLMModel : public SmolModel {
 public:
     SmolVLMModel();
@@ -162,31 +157,10 @@
 
     size_t build_combined_input(CactusGraph* gb, size_t vision_embeds, const std::vector<uint32_t>& tokens,
                                 ComputeBackend backend, uint32_t& prefix_len);
-=======
-
-class NomicModel : public Model {
-public:
-    NomicModel();
-    explicit NomicModel(const Config& config);
-    ~NomicModel() override = default;
-
-protected:
-    size_t build_attention(CactusGraph* gb, size_t normalized_input, uint32_t layer_idx,
-                            ComputeBackend backend, bool use_cache = false, size_t position_offset = 0) override;
-
-    size_t build_mlp(CactusGraph* gb, size_t normalized_h, uint32_t layer_idx,
-                    ComputeBackend backend) const override;
-
-    size_t build_transformer_block(CactusGraph* gb, size_t hidden, uint32_t layer_idx,
-                                    ComputeBackend backend, bool use_cache = false, size_t position_offset = 0) override;
-
-    size_t forward(const std::vector<uint32_t>& tokens, bool use_cache = false) override;
->>>>>>> 6d22bf54
-
-    void load_weights_to_graph(CactusGraph* gb) override;
-
-private:
-<<<<<<< HEAD
+
+    void load_weights_to_graph(CactusGraph* gb) override;
+
+private:
     struct VisionWeightNodeIDs {
         size_t vision_proj_weight;
         size_t vision_proj_bias;
@@ -216,7 +190,29 @@
 
         std::vector<VisionLayerWeights> vision_layers;
     } vision_weight_nodes_;
-=======
+};
+
+class NomicModel : public Model {
+public:
+    NomicModel();
+    explicit NomicModel(const Config& config);
+    ~NomicModel() override = default;
+
+protected:
+    size_t build_attention(CactusGraph* gb, size_t normalized_input, uint32_t layer_idx,
+                            ComputeBackend backend, bool use_cache = false, size_t position_offset = 0) override;
+
+    size_t build_mlp(CactusGraph* gb, size_t normalized_h, uint32_t layer_idx,
+                    ComputeBackend backend) const override;
+
+    size_t build_transformer_block(CactusGraph* gb, size_t hidden, uint32_t layer_idx,
+                                    ComputeBackend backend, bool use_cache = false, size_t position_offset = 0) override;
+
+    size_t forward(const std::vector<uint32_t>& tokens, bool use_cache = false) override;
+
+    void load_weights_to_graph(CactusGraph* gb) override;
+
+private:
     size_t build_standard_mlp(CactusGraph* gb, size_t normalized_h, uint32_t layer_idx,
                                 ComputeBackend backend) const;
 
@@ -252,7 +248,6 @@
 
         std::vector<LayerWeights> layers;
     } weight_nodes_;
->>>>>>> 6d22bf54
 };
 
 }
