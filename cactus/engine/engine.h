--- conflicted
+++ resolved
@@ -31,11 +31,7 @@
     uint32_t moe_every_n_layers = 0;
     bool tie_word_embeddings = true;
 
-<<<<<<< HEAD
-    enum class ModelType {QWEN = 0, GEMMA = 1, LFM2 = 2};
-=======
-    enum class ModelType {QWEN = 0, GEMMA = 1, SMOL = 2, NOMIC = 3};
->>>>>>> a40f1dbb
+    enum class ModelType {QWEN = 0, GEMMA = 1, SMOL = 2, NOMIC = 3, LFM2 = 4};
     ModelType model_type = ModelType::QWEN;
 
     enum class Activation {GELU = 0, SILU = 1};
@@ -96,11 +92,8 @@
     virtual bool load_vocabulary_with_config(const std::string& vocab_file, const std::string& merges_file, const std::string& config_file) = 0;
 
 protected:
-<<<<<<< HEAD
-    enum class ModelType { UNKNOWN, QWEN, GEMMA, LFM2 };
-=======
-    enum class ModelType { UNKNOWN, QWEN, GEMMA, SMOL, BERT };
->>>>>>> a40f1dbb
+
+    enum class ModelType { UNKNOWN, QWEN, GEMMA, LFM2 , SMOL, BERT };
     ModelType model_type_ = ModelType::UNKNOWN;
     bool has_chat_template_ = false;
     std::string chat_template_;
@@ -108,11 +101,8 @@
     void detect_model_type(const std::string& config_path);
     std::string format_qwen_style(const std::vector<ChatMessage>& messages, bool add_generation_prompt, const std::string& tools_json) const;
     std::string format_gemma_style(const std::vector<ChatMessage>& messages, bool add_generation_prompt, const std::string& tools_json) const;
-<<<<<<< HEAD
     std::string format_lfm2_style(const std::vector<ChatMessage>& messages, bool add_generation_prompt, const std::string& tools_json) const;
-=======
     std::string format_smol_style(const std::vector<ChatMessage>& messages, bool add_generation_prompt, const std::string& tools_json) const;
->>>>>>> a40f1dbb
 };
 
 class BPETokenizer : public Tokenizer {
