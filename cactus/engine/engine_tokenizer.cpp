--- conflicted
+++ resolved
@@ -25,13 +25,11 @@
             } else if (line.find("gemma") != std::string::npos) {
                 model_type_ = ModelType::GEMMA;
                 break;
-<<<<<<< HEAD
             } else if (line.find("smolvlm") != std::string::npos) {
                 model_type_ = ModelType::SMOLVLM;
-=======
+                break;
             } else if(line.find("lfm2") != std::string::npos) {
                 model_type_ = ModelType::LFM2;
->>>>>>> 184f64be
                 break;
             } else if (line.find("smol") != std::string::npos) {
                 model_type_ = ModelType::SMOL;
