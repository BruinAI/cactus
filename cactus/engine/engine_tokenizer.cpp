--- conflicted
+++ resolved
@@ -26,20 +26,16 @@
             } else if (line.find("gemma") != std::string::npos) {
                 model_type_ = ModelType::GEMMA;
                 break;
-<<<<<<< HEAD
-            } else if (line.find("llama") != std::string::npos) {
-                model_type_ = ModelType::LLAMA;
-                break;
-            }  
-=======
             } else if (line.find("smol") != std::string::npos) {
                 model_type_ = ModelType::SMOL;
                 break;
             } else if (line.find("bert") != std::string::npos) {
                 model_type_ = ModelType::BERT;
                 break;
-            }
->>>>>>> a3db988e
+            }else if (line.find("llama") != std::string::npos) {
+                model_type_ = ModelType::LLAMA;
+                break;
+            }
         }
     }
     file.close();
@@ -56,13 +52,10 @@
             return format_qwen_style(messages, add_generation_prompt, tools_json);
         case ModelType::GEMMA:
             return format_gemma_style(messages, add_generation_prompt, tools_json);
-<<<<<<< HEAD
+        case ModelType::SMOL:
+            return format_smol_style(messages, add_generation_prompt, tools_json);
         case ModelType::LLAMA:
             return format_llama_style(messages, add_generation_prompt, tools_json);
-=======
-        case ModelType::SMOL:
-            return format_smol_style(messages, add_generation_prompt, tools_json);
->>>>>>> a3db988e
         default:
             return format_qwen_style(messages, add_generation_prompt, tools_json);
     }
