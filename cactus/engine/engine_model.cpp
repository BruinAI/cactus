#include "engine.h"
#include "../models/model.h"
#include "../graph/graph.h"
#include <iostream>
#include <fstream>
#include <iomanip>
#include <cmath>
#include <cstdlib>
#include <dirent.h>
#include <algorithm>
#include <set>

namespace cactus {
namespace engine {


Model::Model()
    : tokenizer_(nullptr),
      graph_handle_(nullptr),
      initialized_(false),
      attention_scale_(0.0f),
      output_weight_node_id_(0) {
}

Model::Model(const Config& config)
    : config_(config),
      tokenizer_(nullptr),
      graph_handle_(nullptr),
      initialized_(false),
      attention_scale_(0.0f),
      output_weight_node_id_(0) {
}

Model::~Model() {
    if (graph_handle_) {
        delete static_cast<CactusGraph*>(graph_handle_);
    }
}

bool Model::init(const std::string& model_folder, size_t context_size, const std::string& system_prompt) {
    if (initialized_) {
        return true;
    }
    
    model_folder_path_ = model_folder;
    std::string config_path = model_folder + "/config.txt";
    
    if (!config_.from_json(config_path)) {
        return false;
    }
    
    std::string vocab_file = model_folder + "/vocab.txt";
    std::string merges_file = model_folder + "/merges.txt";
    std::string tokenizer_config_file = model_folder + "/tokenizer_config.txt";
    
    std::ifstream merges_check(merges_file);
    bool has_merges = false;
    if (merges_check.is_open()) {
        std::string line;
        int line_count = 0;
        while (std::getline(merges_check, line) && line_count < 10) {
            if (!line.empty() && line[0] != '#') {
                has_merges = true;
                break;
            }
            line_count++;
        }
        merges_check.close();
    }
    
    if (has_merges) {
        tokenizer_ = std::make_unique<BPETokenizer>();
    } else {
        tokenizer_ = std::make_unique<SPTokenizer>();
    }
    
    if (!tokenizer_->load_vocabulary_with_config(vocab_file, merges_file, tokenizer_config_file)) {
        return false;
    }
    
    auto* gb = new CactusGraph();
    graph_handle_ = gb;
    
    embedding_file_path_ = model_folder + "/token_embeddings.weights";

    load_weights_to_graph(gb);
    
    if (config_.model_type == Config::ModelType::GEMMA) {
        attention_scale_ = 1.0f / std::sqrt(256.0f); 
    } else {
        attention_scale_ = 1.0f / std::sqrt(static_cast<float>(config_.attention_head_dim));
    }
    
    Precision cache_precision;
    std::string precision_name;
    switch (config_.precision) {
        case Config::Precision::INT8:
            cache_precision = Precision::INT8;
            precision_name = "INT8";
            break;
        case Config::Precision::FP16:
            cache_precision = Precision::FP16;
            precision_name = "FP16";
            break;
        case Config::Precision::FP32:
            cache_precision = Precision::FP32;
            precision_name = "FP32";
            break;
    }
    kv_cache_.init(config_.num_layers, context_size, config_.attention_kv_heads, config_.attention_head_dim, cache_precision);
    
    size_t window_size = std::min(context_size, size_t(1024));
    size_t sink_size = 4;
    const char* env_window = std::getenv("CACTUS_KV_WINDOW_SIZE");
    const char* env_sink = std::getenv("CACTUS_KV_SINK_SIZE");
    if (env_window) {
        window_size = std::stoul(env_window);
    }
    if (env_sink) {
        sink_size = std::stoul(env_sink);
    }
    kv_cache_.set_window_size(window_size, sink_size);
    cache_k_output_nodes_.resize(config_.num_layers);
    cache_v_output_nodes_.resize(config_.num_layers);
    
    initialized_ = true;
    
    std::string warmup_text = system_prompt.empty() ? "Henry" : system_prompt;
    auto warmup_tokens = tokenizer_->encode(warmup_text);
    forward(warmup_tokens);
    kv_cache_.reset();
    return true;
}


uint32_t Model::generate(const std::vector<uint32_t>& tokens, float temperature, float top_p,
                        size_t top_k, const std::string& profile_file) {
                            
    if (temperature < 0) {
        temperature = config_.default_temperature;
    }
    if (top_p < 0) {
        top_p = config_.default_top_p;
    }
    if (top_k == 0) {
        top_k = config_.default_top_k;
    }

    auto final_hidden = forward(tokens, true);

    auto* gb = static_cast<CactusGraph*>(graph_handle_);
    auto backend = config_.default_backend == Config::Backend::CPU
        ? ComputeBackend::CPU
        : ComputeBackend::NPU;

    auto logits_node_id = gb->matmul(final_hidden, output_weight_node_id_, true, backend);
    auto sampled_token_id = gb->sample(logits_node_id, temperature, top_p, top_k);
    
    if (!profile_file.empty()) {
        gb->execute(profile_file);
    } else {
        gb->execute();
    }

    update_kv_cache(gb, tokens.size());
    
    auto* output_ptr = gb->get_output(sampled_token_id);
    return *static_cast<uint32_t*>(output_ptr);
}

void Model::update_kv_cache(CactusGraph* gb, size_t seq_len) {
    kv_cache_.update_from_graph(gb, cache_k_output_nodes_, cache_v_output_nodes_, 
                               seq_len, config_.num_layers, config_.attention_kv_heads, 
                               config_.attention_head_dim);
}


std::vector<float> Model::get_embeddings(const std::vector<uint32_t>& tokens, bool pooled, const std::string& profile_file) {
    auto final_hidden = forward(tokens);

    auto* gb = static_cast<CactusGraph*>(graph_handle_);
    auto* output_ptr = gb->get_output(final_hidden);
    const auto& output_buffer = gb->get_output_buffer(final_hidden);

    std::vector<float> embeddings;

    if (pooled) {
        auto pooled_hidden = gb->mean(final_hidden, 0);

        if (!profile_file.empty()) {
            gb->execute(profile_file);
        } else {
            gb->execute();
        }

        auto* pooled_ptr = gb->get_output(pooled_hidden);
        const auto& pooled_buffer = gb->get_output_buffer(pooled_hidden);

        size_t hidden_dim = pooled_buffer.total_size;
        embeddings.resize(hidden_dim);

        if (pooled_buffer.precision == Precision::FP32) {
            float* pooled_data = static_cast<float*>(pooled_ptr);
            std::copy(pooled_data, pooled_data + hidden_dim, embeddings.begin());
        } else if (pooled_buffer.precision == Precision::FP16) {
            __fp16* pooled_data = static_cast<__fp16*>(pooled_ptr);
            Quantization::fp16_to_fp32(pooled_data, embeddings.data(), hidden_dim);
        } else if (pooled_buffer.precision == Precision::INT8) {
            int8_t* pooled_data = static_cast<int8_t*>(pooled_ptr);
            float scale = pooled_buffer.quantization_scale;
            Quantization::int8_to_fp32(pooled_data, embeddings.data(), hidden_dim, scale);
        }
    } else {
        if (!profile_file.empty()) {
            gb->execute(profile_file);
        } else {
            gb->execute();
        }

        size_t total_size = output_buffer.total_size;
        embeddings.resize(total_size);

        if (output_buffer.precision == Precision::FP32) {
            float* hidden_states = static_cast<float*>(output_ptr);
            std::copy(hidden_states, hidden_states + total_size, embeddings.begin());
        } else if (output_buffer.precision == Precision::FP16) {
            __fp16* hidden_states = static_cast<__fp16*>(output_ptr);
            for (size_t i = 0; i < total_size; i++) {
                embeddings[i] = static_cast<float>(hidden_states[i]);
            }
        } else if (output_buffer.precision == Precision::INT8) {
            int8_t* hidden_states = static_cast<int8_t*>(output_ptr);
            float scale = output_buffer.quantization_scale;
            for (size_t i = 0; i < total_size; i++) {
                embeddings[i] = hidden_states[i] * scale;
            }
        }
    }

    kv_cache_.reset();

    return embeddings;
}


bool Config::from_json(const std::string& config_path) {
    std::ifstream file(config_path);
    if (!file) {
        return false;
    }
    
    std::string line;
    while (std::getline(file, line)) {
        if (line.empty() || line[0] == '#') continue;
        
        size_t eq_pos = line.find('=');
        if (eq_pos == std::string::npos) continue;
        
        std::string key = line.substr(0, eq_pos);
        std::string value = line.substr(eq_pos + 1);
        
        key.erase(0, key.find_first_not_of(" \t"));
        key.erase(key.find_last_not_of(" \t") + 1);
        value.erase(0, value.find_first_not_of(" \t"));
        value.erase(value.find_last_not_of(" \t") + 1);
        
        if (key == "vocab_size") vocab_size = std::stoul(value);
        else if (key == "bos_token_id") bos_token_id = std::stoul(value);
        else if (key == "eos_token_id") eos_token_id = std::stoul(value);
        else if (key == "num_layers") num_layers = std::stoul(value);
        else if (key == "hidden_dim") hidden_dim = std::stoul(value);
        else if (key == "ffn_intermediate_dim") ffn_intermediate_dim = std::stoul(value);
        else if (key == "attention_heads") attention_heads = std::stoul(value);
        else if (key == "attention_kv_heads") attention_kv_heads = std::stoul(value);
        else if (key == "attention_head_dim") attention_head_dim = std::stoul(value);
        else if (key == "layer_norm_eps") layer_norm_eps = std::stof(value);
        else if (key == "rope_theta") rope_theta = std::stof(value);
        else if (key == "num_experts") num_experts = std::stoul(value);
        else if (key == "num_shared_experts") num_shared_experts = std::stoul(value);
        else if (key == "num_top_experts") num_top_experts = std::stoul(value);
        else if (key == "moe_every_n_layers") moe_every_n_layers = std::stoul(value);
        else if (key == "tie_word_embeddings") tie_word_embeddings = (value == "true" || value == "1");
        else if (key == "precision") {
            if (value == "INT8") precision = Precision::INT8;
            else if (value == "FP16") precision = Precision::FP16;
            else precision = Precision::FP32;
        }
        else if (key == "model_type") {
            if (value == "gemma" || value == "GEMMA") model_type = ModelType::GEMMA;
<<<<<<< HEAD
            else if(value == "llama" || value == "LLAMA") model_type = ModelType::LLAMA;
=======
            else if (value == "smol" || value == "SMOL" || value == "Smol") model_type = ModelType::SMOL;
            else if (value == "bert" || value == "BERT") model_type = ModelType::NOMIC;
>>>>>>> a3db988e
            else model_type = ModelType::QWEN;
        }
    }

    if (model_type == ModelType::GEMMA) {
        default_temperature = 1.0f;
        default_top_p = 0.95f;
        default_top_k = 64;
    } else if (model_type == ModelType::SMOL) {
        default_temperature = 0.2f;
        default_top_p = 0.95f;
        default_top_k = 20;
    } else if (model_type == ModelType::QWEN) {
        default_temperature = 0.6f;
        default_top_p = 0.95f;
        default_top_k = 20;
    } else if (model_type == ModelType::LLAMA) {
        default_temperature = 0.7f;
        default_top_p = 0.9f;
        default_top_k = 40;
    }

    return true;
}

std::string Config::to_json() const {
    return "{}";
}

std::unique_ptr<Model> create_model(const std::string& model_folder) {
    Config config;
    std::string config_path = model_folder + "/config.txt";

    if (!config.from_json(config_path)) {
        return nullptr;
    }

    switch (config.model_type) {
        case Config::ModelType::QWEN:
            return std::make_unique<QwenModel>(config);
        case Config::ModelType::GEMMA:
            return std::make_unique<GemmaModel>(config);
<<<<<<< HEAD
        case Config::ModelType::LLAMA:
            return std::make_unique<llama3Model>(config);
=======
        case Config::ModelType::SMOL:
            return std::make_unique<SmolModel>(config);
        case Config::ModelType::NOMIC:
            return std::make_unique<NomicModel>(config);
>>>>>>> a3db988e
        default:
            return std::make_unique<QwenModel>(config);
    }
}

}
}<|MERGE_RESOLUTION|>--- conflicted
+++ resolved
@@ -287,12 +287,9 @@
         }
         else if (key == "model_type") {
             if (value == "gemma" || value == "GEMMA") model_type = ModelType::GEMMA;
-<<<<<<< HEAD
-            else if(value == "llama" || value == "LLAMA") model_type = ModelType::LLAMA;
-=======
             else if (value == "smol" || value == "SMOL" || value == "Smol") model_type = ModelType::SMOL;
             else if (value == "bert" || value == "BERT") model_type = ModelType::NOMIC;
->>>>>>> a3db988e
+            else if (value == "llama" || value == "LLAMA" || "Llama") model_type = ModelType::LLAMA;
             else model_type = ModelType::QWEN;
         }
     }
@@ -335,15 +332,12 @@
             return std::make_unique<QwenModel>(config);
         case Config::ModelType::GEMMA:
             return std::make_unique<GemmaModel>(config);
-<<<<<<< HEAD
-        case Config::ModelType::LLAMA:
-            return std::make_unique<llama3Model>(config);
-=======
         case Config::ModelType::SMOL:
             return std::make_unique<SmolModel>(config);
         case Config::ModelType::NOMIC:
             return std::make_unique<NomicModel>(config);
->>>>>>> a3db988e
+        case Config::ModelType::LLAMA:
+            return std::make_unique<llama3Model>(config);
         default:
             return std::make_unique<QwenModel>(config);
     }
