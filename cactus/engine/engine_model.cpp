--- conflicted
+++ resolved
@@ -581,7 +581,133 @@
     return debug_nodes_;
 }
 
-<<<<<<< HEAD
+bool Model::load_npu_prefill(const std::string& model_path) {
+    CACTUS_LOG_DEBUG("npu", "Attempting to load NPU prefill from: " << model_path);
+
+    npu_prefill_ = npu::create_prefill();
+    if (!npu_prefill_) {
+        CACTUS_LOG_DEBUG("npu", "NPU prefill creation failed (not supported on this device)");
+        return false;
+    }
+
+    bool loaded = npu_prefill_->load(model_path);
+    if (loaded) {
+        CACTUS_LOG_INFO("npu", "NPU prefill loaded successfully from: " << model_path);
+    } else {
+        CACTUS_LOG_DEBUG("npu", "NPU prefill model not found at: " << model_path);
+    }
+    return loaded;
+}
+
+bool Model::has_npu_prefill() const {
+    return npu_prefill_ && npu_prefill_->is_available();
+}
+
+size_t Model::get_prefill_chunk_size() const {
+    if (has_npu_prefill()) {
+        return static_cast<size_t>(npu_prefill_->get_chunk_size());
+    }
+    return 256;  // default chunk size
+}
+
+std::vector<__fp16> Model::get_token_embeddings(const std::vector<uint32_t>& tokens) {
+    auto* gb = static_cast<CactusGraph*>(graph_handle_);
+    if (!gb || tokens.empty()) {
+        return {};
+    }
+
+    gb->soft_reset();
+
+    size_t tok_input = gb->input({tokens.size()}, Precision::FP32);
+    std::vector<float> tok_f(tokens.size());
+    for (size_t i = 0; i < tokens.size(); i++) {
+        tok_f[i] = static_cast<float>(tokens[i]);
+    }
+    gb->set_input(tok_input, tok_f.data(), Precision::FP32);
+
+    size_t embedding_node = gb->embedding(embedding_node_id_, tok_input);
+
+    gb->execute();
+
+    const auto& emb_buf = gb->get_output_buffer(embedding_node);
+    void* emb_ptr = gb->get_output(embedding_node);
+
+    size_t num_tokens = tokens.size();
+    size_t hidden_dim = config_.hidden_dim;
+    std::vector<__fp16> embeddings(num_tokens * hidden_dim);
+
+    if (emb_buf.precision == Precision::FP16) {
+        __fp16* src = static_cast<__fp16*>(emb_ptr);
+        std::copy(src, src + num_tokens * hidden_dim, embeddings.begin());
+    } else if (emb_buf.precision == Precision::FP32) {
+        float* src = static_cast<float*>(emb_ptr);
+        for (size_t i = 0; i < num_tokens * hidden_dim; i++) {
+            embeddings[i] = static_cast<__fp16>(src[i]);
+        }
+    } else if (emb_buf.precision == Precision::INT8) {
+        int8_t* src = static_cast<int8_t*>(emb_ptr);
+        float scale = emb_buf.quantization_scale;
+        for (size_t i = 0; i < num_tokens * hidden_dim; i++) {
+            embeddings[i] = static_cast<__fp16>(src[i] * scale);
+        }
+    }
+
+    return embeddings;
+}
+
+void Model::prefill_npu(const std::vector<uint32_t>& tokens) {
+    if (!npu_prefill_ || !npu_prefill_->is_available()) {
+        throw std::runtime_error("NPU prefill not available");
+    }
+
+    const int chunk_size = npu_prefill_->get_chunk_size();
+    const int hidden_dim = npu_prefill_->get_hidden_dim();
+    const int num_layers = npu_prefill_->get_num_layers();
+    const int num_kv_heads = npu_prefill_->get_num_kv_heads();
+    const int head_dim = npu_prefill_->get_head_dim();
+
+    std::vector<__fp16> all_embeddings = get_token_embeddings(tokens);
+    if (all_embeddings.empty()) {
+        throw std::runtime_error("Failed to get token embeddings for NPU prefill");
+    }
+
+    if (config_.model_type == Config::ModelType::GEMMA) {
+        float scale = std::sqrt(static_cast<float>(hidden_dim));
+        for (size_t i = 0; i < all_embeddings.size(); i++) {
+            all_embeddings[i] = __fp16(static_cast<float>(all_embeddings[i]) * scale);
+        }
+    }
+
+    size_t num_tokens = tokens.size();
+    size_t num_chunks = (num_tokens + chunk_size - 1) / chunk_size;
+
+    for (size_t c = 0; c < num_chunks; c++) {
+        size_t start = c * chunk_size;
+        size_t actual_tokens = std::min(static_cast<size_t>(chunk_size), num_tokens - start);
+
+        std::vector<__fp16> chunk_embeddings(chunk_size * hidden_dim, __fp16(0));
+        std::copy(all_embeddings.begin() + start * hidden_dim,
+                  all_embeddings.begin() + (start + actual_tokens) * hidden_dim,
+                  chunk_embeddings.begin());
+
+        int position_offset = static_cast<int>(start);
+
+        npu::NPUPrefillDirectResult direct_result = npu_prefill_->prefill_chunk_direct(chunk_embeddings, position_offset);
+
+        if (direct_result.valid) {
+            for (int layer_idx = 0; layer_idx < num_layers; layer_idx++) {
+                const auto& k_ref = direct_result.k_caches[layer_idx];
+                const auto& v_ref = direct_result.v_caches[layer_idx];
+
+                if (k_ref.data && v_ref.data) {
+                    kv_cache_.update_from_npu(layer_idx, k_ref.data, v_ref.data,
+                                               actual_tokens, num_kv_heads, head_dim);
+                }
+            }
+        }
+    }
+}
+
 double Model::score_tokens_window_logprob(
     const std::vector<uint32_t>& tokens,
     size_t start,
@@ -671,134 +797,6 @@
 
 
 
-=======
-bool Model::load_npu_prefill(const std::string& model_path) {
-    CACTUS_LOG_DEBUG("npu", "Attempting to load NPU prefill from: " << model_path);
-
-    npu_prefill_ = npu::create_prefill();
-    if (!npu_prefill_) {
-        CACTUS_LOG_DEBUG("npu", "NPU prefill creation failed (not supported on this device)");
-        return false;
-    }
-
-    bool loaded = npu_prefill_->load(model_path);
-    if (loaded) {
-        CACTUS_LOG_INFO("npu", "NPU prefill loaded successfully from: " << model_path);
-    } else {
-        CACTUS_LOG_DEBUG("npu", "NPU prefill model not found at: " << model_path);
-    }
-    return loaded;
-}
-
-bool Model::has_npu_prefill() const {
-    return npu_prefill_ && npu_prefill_->is_available();
-}
-
-size_t Model::get_prefill_chunk_size() const {
-    if (has_npu_prefill()) {
-        return static_cast<size_t>(npu_prefill_->get_chunk_size());
-    }
-    return 256;  // default chunk size
-}
-
-std::vector<__fp16> Model::get_token_embeddings(const std::vector<uint32_t>& tokens) {
-    auto* gb = static_cast<CactusGraph*>(graph_handle_);
-    if (!gb || tokens.empty()) {
-        return {};
-    }
-
-    gb->soft_reset();
-
-    size_t tok_input = gb->input({tokens.size()}, Precision::FP32);
-    std::vector<float> tok_f(tokens.size());
-    for (size_t i = 0; i < tokens.size(); i++) {
-        tok_f[i] = static_cast<float>(tokens[i]);
-    }
-    gb->set_input(tok_input, tok_f.data(), Precision::FP32);
-
-    size_t embedding_node = gb->embedding(embedding_node_id_, tok_input);
-
-    gb->execute();
-
-    const auto& emb_buf = gb->get_output_buffer(embedding_node);
-    void* emb_ptr = gb->get_output(embedding_node);
-
-    size_t num_tokens = tokens.size();
-    size_t hidden_dim = config_.hidden_dim;
-    std::vector<__fp16> embeddings(num_tokens * hidden_dim);
-
-    if (emb_buf.precision == Precision::FP16) {
-        __fp16* src = static_cast<__fp16*>(emb_ptr);
-        std::copy(src, src + num_tokens * hidden_dim, embeddings.begin());
-    } else if (emb_buf.precision == Precision::FP32) {
-        float* src = static_cast<float*>(emb_ptr);
-        for (size_t i = 0; i < num_tokens * hidden_dim; i++) {
-            embeddings[i] = static_cast<__fp16>(src[i]);
-        }
-    } else if (emb_buf.precision == Precision::INT8) {
-        int8_t* src = static_cast<int8_t*>(emb_ptr);
-        float scale = emb_buf.quantization_scale;
-        for (size_t i = 0; i < num_tokens * hidden_dim; i++) {
-            embeddings[i] = static_cast<__fp16>(src[i] * scale);
-        }
-    }
-
-    return embeddings;
-}
-
-void Model::prefill_npu(const std::vector<uint32_t>& tokens) {
-    if (!npu_prefill_ || !npu_prefill_->is_available()) {
-        throw std::runtime_error("NPU prefill not available");
-    }
-
-    const int chunk_size = npu_prefill_->get_chunk_size();
-    const int hidden_dim = npu_prefill_->get_hidden_dim();
-    const int num_layers = npu_prefill_->get_num_layers();
-    const int num_kv_heads = npu_prefill_->get_num_kv_heads();
-    const int head_dim = npu_prefill_->get_head_dim();
-
-    std::vector<__fp16> all_embeddings = get_token_embeddings(tokens);
-    if (all_embeddings.empty()) {
-        throw std::runtime_error("Failed to get token embeddings for NPU prefill");
-    }
-
-    if (config_.model_type == Config::ModelType::GEMMA) {
-        float scale = std::sqrt(static_cast<float>(hidden_dim));
-        for (size_t i = 0; i < all_embeddings.size(); i++) {
-            all_embeddings[i] = __fp16(static_cast<float>(all_embeddings[i]) * scale);
-        }
-    }
-
-    size_t num_tokens = tokens.size();
-    size_t num_chunks = (num_tokens + chunk_size - 1) / chunk_size;
-
-    for (size_t c = 0; c < num_chunks; c++) {
-        size_t start = c * chunk_size;
-        size_t actual_tokens = std::min(static_cast<size_t>(chunk_size), num_tokens - start);
-
-        std::vector<__fp16> chunk_embeddings(chunk_size * hidden_dim, __fp16(0));
-        std::copy(all_embeddings.begin() + start * hidden_dim,
-                  all_embeddings.begin() + (start + actual_tokens) * hidden_dim,
-                  chunk_embeddings.begin());
-
-        int position_offset = static_cast<int>(start);
-
-        npu::NPUPrefillDirectResult direct_result = npu_prefill_->prefill_chunk_direct(chunk_embeddings, position_offset);
-
-        if (direct_result.valid) {
-            for (int layer_idx = 0; layer_idx < num_layers; layer_idx++) {
-                const auto& k_ref = direct_result.k_caches[layer_idx];
-                const auto& v_ref = direct_result.v_caches[layer_idx];
-
-                if (k_ref.data && v_ref.data) {
-                    kv_cache_.update_from_npu(layer_idx, k_ref.data, v_ref.data,
-                                               actual_tokens, num_kv_heads, head_dim);
-                }
-            }
-        }
-    }
-}
->>>>>>> 637558af
 
 }
 }