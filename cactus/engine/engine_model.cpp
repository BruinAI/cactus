--- conflicted
+++ resolved
@@ -44,10 +44,11 @@
 bool Model::init(const std::string& model_folder, size_t context_size, const std::string& system_prompt, bool do_warmup) {
     if (initialized_) {
         return true;
-    }
+    }   
     auto* gb = new CactusGraph();
+    graph_handle_ = gb;
     owns_graph_ = true;
-    graph_handle_ = gb;
+    embedding_file_path_ = model_folder + "/token_embeddings.weights";
     return init_internal(gb, model_folder, context_size, system_prompt, do_warmup);
 }
 
@@ -104,14 +105,6 @@
     if (!tokenizer_->load_vocabulary_with_config(vocab_file, merges_file, tokenizer_config_file)) {
         return false;
     }
-<<<<<<< HEAD
-=======
-
-    auto* gb = new CactusGraph();
-    graph_handle_ = gb;
-    
-    embedding_file_path_ = model_folder + "/token_embeddings.weights";
->>>>>>> 7d434c9b
 
     std::string added_tokens_file = model_folder + "/added_tokens.json";
     std::ifstream added_tokens_check(added_tokens_file);
