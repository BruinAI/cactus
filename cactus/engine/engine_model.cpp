--- conflicted
+++ resolved
@@ -11,6 +11,7 @@
 #include <set>
 #include <sstream>
 #include <stdexcept>
+#include <iostream>
 
 namespace cactus {
 namespace engine {
@@ -103,7 +104,6 @@
         tokenizer_ = std::make_unique<SPTokenizer>();
     }
 
-<<<<<<< HEAD
     
     
     if (!tokenizer_->load_vocabulary_with_config(vocab_file, merges_file, tokenizer_config_file)) {
@@ -111,8 +111,6 @@
     }
     
     
-    
-    auto* gb = new CactusGraph();
     graph_handle_ = gb;
 
     if(config_.model_type == Config::ModelType::WHISPER){
@@ -121,13 +119,7 @@
     else{
         embedding_file_path_ = model_folder + "/token_embeddings.weights";
     }
-=======
-    if (!tokenizer_->load_vocabulary_with_config(vocab_file, merges_file, tokenizer_config_file)) {
-        return false;
-    }
->>>>>>> b2c7fbe8
-
-    embedding_file_path_ = model_folder + "/token_embeddings.weights";
+
     load_weights_to_graph(gb);
     
 
@@ -169,7 +161,6 @@
 
     initialized_ = true;
 
-<<<<<<< HEAD
     if(config_.model_type == Config::ModelType::WHISPER){
         
     }
@@ -183,14 +174,6 @@
     //Add warmup for whisper
 
     kv_cache_.reset();
-=======
-    if (do_warmup) {
-        std::string warmup_text = system_prompt.empty() ? "Henry" : system_prompt;
-        auto warmup_tokens = tokenizer_->encode(warmup_text);
-        forward(warmup_tokens);
-        kv_cache_.reset();
-    }
->>>>>>> b2c7fbe8
     return true;
 }
 
@@ -233,15 +216,14 @@
     return *static_cast<uint32_t*>(output_ptr);
 }
 
-<<<<<<< HEAD
 uint32_t Model::generate_with_audio(const std::vector<uint32_t>& tokens, const std::vector<float>& mel_bins, float temperature, float top_p, size_t top_k, const std::string& profile_file){
     generate(tokens, temperature, top_p, top_k, profile_file);
-=======
+}
+
 uint32_t Model::generate_with_images(const std::vector<uint32_t>& tokens, const std::vector<std::string>& image_paths,
                                      float temperature, float top_p, size_t top_k, const std::string& profile_file) {
     (void)image_paths;
     return generate(tokens, temperature, top_p, top_k, profile_file);
->>>>>>> b2c7fbe8
 }
 
 void Model::update_kv_cache(CactusGraph* gb, size_t seq_len) {
@@ -468,9 +450,6 @@
         return nullptr;
     }
 
-<<<<<<< HEAD
-    
-=======
     const bool has_vision_support =
     config.use_image_tokens ||
     config.vision_num_layers > 0 ||
@@ -481,7 +460,6 @@
     if (config.model_type == Config::ModelType::LFM2 && has_vision_support) {
         return std::make_unique<Lfm2VlModel>(config);
     }
->>>>>>> b2c7fbe8
 
     switch (config.model_type) {
         case Config::ModelType::QWEN:
