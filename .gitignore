build
.claude
.vscode
.DS_Store
*.gguf
weights/
.cache/

android/build/
android/libs/
android/arm64-v8a/
*.so

apple/build/
apple/build-static/
apple/*.xcframework
apple/libcactus.a
*.a
<<<<<<< HEAD

*.bin
test.cpp
test
=======
venv
>>>>>>> 493c0faa
<|MERGE_RESOLUTION|>--- conflicted
+++ resolved
@@ -16,11 +16,4 @@
 apple/*.xcframework
 apple/libcactus.a
 *.a
-<<<<<<< HEAD
-
-*.bin
-test.cpp
-test
-=======
-venv
->>>>>>> 493c0faa
+venv