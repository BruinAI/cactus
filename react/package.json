--- conflicted
+++ resolved
@@ -1,10 +1,6 @@
 {
   "name": "cactus-react-native",
-<<<<<<< HEAD
-  "version": "0.2.2",
-=======
   "version": "0.2.3",
->>>>>>> 6fbc5fd3
   "description": "Run AI models locally on mobile devices",
   "main": "lib/commonjs/index",
   "module": "lib/module/index",
