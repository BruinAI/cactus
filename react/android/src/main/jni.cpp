#include <jni.h>
// #include <android/asset_manager.h>
// #include <android/asset_manager_jni.h>
#include <android/log.h>
#include <cstdlib>
#include <ctime>
#include <sys/sysinfo.h>
#include <string>
#include <thread>
#include <unordered_map>
#include "json-schema-to-grammar.h"
#include "llama.h"
#include "llama-impl.h"
#include "ggml.h"
#include "cactus.h"
#include "jni-utils.h"
#define UNUSED(x) (void)(x)
#define TAG "CACTUS_ANDROID_JNI"

#define LOGI(...) __android_log_print(ANDROID_LOG_INFO,     TAG, __VA_ARGS__)
#define LOGW(...) __android_log_print(ANDROID_LOG_WARN,     TAG, __VA_ARGS__)
#define LOGE(...) __android_log_print(ANDROID_LOG_ERROR,    TAG, __VA_ARGS__)
static inline int min(int a, int b) {
    return (a < b) ? a : b;
}

static void cactus_log_callback_default(lm_ggml_log_level level, const char * fmt, void * data) {
    if (level == LM_GGML_LOG_LEVEL_ERROR)     __android_log_print(ANDROID_LOG_ERROR, TAG, fmt, data);
    else if (level == LM_GGML_LOG_LEVEL_INFO) __android_log_print(ANDROID_LOG_INFO, TAG, fmt, data);
    else if (level == LM_GGML_LOG_LEVEL_WARN) __android_log_print(ANDROID_LOG_WARN, TAG, fmt, data);
    else __android_log_print(ANDROID_LOG_DEFAULT, TAG, fmt, data);
}

extern "C" {

// Method to create WritableMap
static inline jobject createWriteableMap(JNIEnv *env) {
    jclass mapClass = env->FindClass("com/facebook/react/bridge/Arguments");
    jmethodID init = env->GetStaticMethodID(mapClass, "createMap", "()Lcom/facebook/react/bridge/WritableMap;");
    jobject map = env->CallStaticObjectMethod(mapClass, init);
    return map;
}

// Method to put string into WritableMap
static inline void putString(JNIEnv *env, jobject map, const char *key, const char *value) {
    jclass mapClass = env->FindClass("com/facebook/react/bridge/WritableMap");
    jmethodID putStringMethod = env->GetMethodID(mapClass, "putString", "(Ljava/lang/String;Ljava/lang/String;)V");

    jstring jKey = env->NewStringUTF(key);
    jstring jValue = env->NewStringUTF(value);

    env->CallVoidMethod(map, putStringMethod, jKey, jValue);
}

// Method to put int into WritableMap
static inline void putInt(JNIEnv *env, jobject map, const char *key, int value) {
    jclass mapClass = env->FindClass("com/facebook/react/bridge/WritableMap");
    jmethodID putIntMethod = env->GetMethodID(mapClass, "putInt", "(Ljava/lang/String;I)V");

    jstring jKey = env->NewStringUTF(key);

    env->CallVoidMethod(map, putIntMethod, jKey, value);
}

// Method to put double into WritableMap
static inline void putDouble(JNIEnv *env, jobject map, const char *key, double value) {
    jclass mapClass = env->FindClass("com/facebook/react/bridge/WritableMap");
    jmethodID putDoubleMethod = env->GetMethodID(mapClass, "putDouble", "(Ljava/lang/String;D)V");

    jstring jKey = env->NewStringUTF(key);

    env->CallVoidMethod(map, putDoubleMethod, jKey, value);
}

// Method to put boolean into WritableMap
static inline void putBoolean(JNIEnv *env, jobject map, const char *key, bool value) {
    jclass mapClass = env->FindClass("com/facebook/react/bridge/WritableMap");
    jmethodID putBooleanMethod = env->GetMethodID(mapClass, "putBoolean", "(Ljava/lang/String;Z)V");

    jstring jKey = env->NewStringUTF(key);

    env->CallVoidMethod(map, putBooleanMethod, jKey, value);
}

// Method to put WriteableMap into WritableMap
static inline void putMap(JNIEnv *env, jobject map, const char *key, jobject value) {
    jclass mapClass = env->FindClass("com/facebook/react/bridge/WritableMap");
    jmethodID putMapMethod = env->GetMethodID(mapClass, "putMap", "(Ljava/lang/String;Lcom/facebook/react/bridge/ReadableMap;)V");

    jstring jKey = env->NewStringUTF(key);

    env->CallVoidMethod(map, putMapMethod, jKey, value);
}

// Method to create WritableArray
static inline jobject createWritableArray(JNIEnv *env) {
    jclass mapClass = env->FindClass("com/facebook/react/bridge/Arguments");
    jmethodID init = env->GetStaticMethodID(mapClass, "createArray", "()Lcom/facebook/react/bridge/WritableArray;");
    jobject map = env->CallStaticObjectMethod(mapClass, init);
    return map;
}

// Method to push int into WritableArray
static inline void pushInt(JNIEnv *env, jobject arr, int value) {
    jclass mapClass = env->FindClass("com/facebook/react/bridge/WritableArray");
    jmethodID pushIntMethod = env->GetMethodID(mapClass, "pushInt", "(I)V");

    env->CallVoidMethod(arr, pushIntMethod, value);
}

// Method to push double into WritableArray
static inline void pushDouble(JNIEnv *env, jobject arr, double value) {
    jclass mapClass = env->FindClass("com/facebook/react/bridge/WritableArray");
    jmethodID pushDoubleMethod = env->GetMethodID(mapClass, "pushDouble", "(D)V");

    env->CallVoidMethod(arr, pushDoubleMethod, value);
}

// Method to push string into WritableArray
static inline void pushString(JNIEnv *env, jobject arr, const char *value) {
    jclass mapClass = env->FindClass("com/facebook/react/bridge/WritableArray");
    jmethodID pushStringMethod = env->GetMethodID(mapClass, "pushString", "(Ljava/lang/String;)V");

    jstring jValue = env->NewStringUTF(value);
    env->CallVoidMethod(arr, pushStringMethod, jValue);
}

// Method to push WritableMap into WritableArray
static inline void pushMap(JNIEnv *env, jobject arr, jobject value) {
    jclass mapClass = env->FindClass("com/facebook/react/bridge/WritableArray");
    jmethodID pushMapMethod = env->GetMethodID(mapClass, "pushMap", "(Lcom/facebook/react/bridge/ReadableMap;)V");

    env->CallVoidMethod(arr, pushMapMethod, value);
}

// Method to put WritableArray into WritableMap
static inline void putArray(JNIEnv *env, jobject map, const char *key, jobject value) {
    jclass mapClass = env->FindClass("com/facebook/react/bridge/WritableMap");
    jmethodID putArrayMethod = env->GetMethodID(mapClass, "putArray", "(Ljava/lang/String;Lcom/facebook/react/bridge/ReadableArray;)V");

    jstring jKey = env->NewStringUTF(key);

    env->CallVoidMethod(map, putArrayMethod, jKey, value);
}

JNIEXPORT jobject JNICALL
Java_com_cactus_LlamaContext_modelInfo(
    JNIEnv *env,
    jobject thiz,
    jstring model_path_str,
    jobjectArray skip
) {
    UNUSED(thiz);

    const char *model_path_chars = env->GetStringUTFChars(model_path_str, nullptr);

    std::vector<std::string> skip_vec;
    int skip_len = env->GetArrayLength(skip);
    for (int i = 0; i < skip_len; i++) {
        jstring skip_str = (jstring) env->GetObjectArrayElement(skip, i);
        const char *skip_chars = env->GetStringUTFChars(skip_str, nullptr);
        skip_vec.push_back(skip_chars);
        env->ReleaseStringUTFChars(skip_str, skip_chars);
    }

    struct lm_gguf_init_params params = {
        /*.no_alloc = */ false,
        /*.ctx      = */ NULL,
    };
    struct lm_gguf_context * ctx = lm_gguf_init_from_file(model_path_chars, params);

    if (!ctx) {
        LOGI("%s: failed to load '%s'\n", __func__, model_path_chars);
        return nullptr;
    }

    auto info = createWriteableMap(env);
    putInt(env, info, "version", lm_gguf_get_version(ctx));
    putInt(env, info, "alignment", lm_gguf_get_alignment(ctx));
    putInt(env, info, "data_offset", lm_gguf_get_data_offset(ctx));
    {
        const int n_kv = lm_gguf_get_n_kv(ctx);

        for (int i = 0; i < n_kv; ++i) {
            const char * key = lm_gguf_get_key(ctx, i);

            bool skipped = false;
            if (skip_len > 0) {
                for (int j = 0; j < skip_len; j++) {
                    if (skip_vec[j] == key) {
                        skipped = true;
                        break;
                    }
                }
            }

            if (skipped) {
                continue;
            }

            const std::string value = lm_gguf_kv_to_str(ctx, i);
            putString(env, info, key, value.c_str());
        }
    }

    env->ReleaseStringUTFChars(model_path_str, model_path_chars);
    lm_gguf_free(ctx);

    return reinterpret_cast<jobject>(info);
}

struct callback_context {
    JNIEnv *env;
    cactus::cactus_context *llama;
    jobject callback;
};

std::unordered_map<long, cactus::cactus_context *> context_map;

JNIEXPORT jlong JNICALL
Java_com_cactus_LlamaContext_initContext(
    JNIEnv *env,
    jobject thiz,
    jstring model_path_str,
    jstring chat_template,
    jstring reasoning_format,
    jboolean embedding,
    jint embd_normalize,
    jint n_ctx,
    jint n_batch,
    jint n_ubatch,
    jint n_threads,
    jint n_gpu_layers, // TODO: Support this
    jboolean flash_attn,
    jstring cache_type_k,
    jstring cache_type_v,
    jboolean use_mlock,
    jboolean use_mmap,
    jboolean vocab_only,
    jstring lora_str,
    jfloat lora_scaled,
    jobject lora_list,
    jfloat rope_freq_base,
    jfloat rope_freq_scale,
    jint pooling_type,
    jobject load_progress_callback
) {
    UNUSED(thiz);

    common_params defaultParams;

    defaultParams.vocab_only = vocab_only;
    if(vocab_only) {
        defaultParams.warmup = false;
    }

    const char *model_path_chars = env->GetStringUTFChars(model_path_str, nullptr);
    defaultParams.model.path = model_path_chars;

    const char *chat_template_chars = env->GetStringUTFChars(chat_template, nullptr);
    defaultParams.chat_template = chat_template_chars;

    const char *reasoning_format_chars = env->GetStringUTFChars(reasoning_format, nullptr);
    if (strcmp(reasoning_format_chars, "deepseek") == 0) {
        defaultParams.reasoning_format = COMMON_REASONING_FORMAT_DEEPSEEK;
    } else {
        defaultParams.reasoning_format = COMMON_REASONING_FORMAT_NONE;
    }

    defaultParams.n_ctx = n_ctx;
    defaultParams.n_batch = n_batch;
    defaultParams.n_ubatch = n_ubatch;

    if (pooling_type != -1) {
        defaultParams.pooling_type = static_cast<enum llama_pooling_type>(pooling_type);
    }

    defaultParams.embedding = embedding;
    if (embd_normalize != -1) {
        defaultParams.embd_normalize = embd_normalize;
    }
    if (embedding) {
        // For non-causal models, batch size must be equal to ubatch size
        defaultParams.n_ubatch = defaultParams.n_batch;
    }

    int max_threads = std::thread::hardware_concurrency();
    // Use 2 threads by default on 4-core devices, 4 threads on more cores
    int default_n_threads = max_threads == 4 ? 2 : min(4, max_threads);
    defaultParams.cpuparams.n_threads = n_threads > 0 ? n_threads : default_n_threads;

    defaultParams.n_gpu_layers = n_gpu_layers;
    defaultParams.flash_attn = flash_attn;

    const char *cache_type_k_chars = env->GetStringUTFChars(cache_type_k, nullptr);
    const char *cache_type_v_chars = env->GetStringUTFChars(cache_type_v, nullptr);
    defaultParams.cache_type_k = cactus::kv_cache_type_from_str(cache_type_k_chars);
    defaultParams.cache_type_v = cactus::kv_cache_type_from_str(cache_type_v_chars);

    defaultParams.use_mlock = use_mlock;
    defaultParams.use_mmap = use_mmap;

    defaultParams.rope_freq_base = rope_freq_base;
    defaultParams.rope_freq_scale = rope_freq_scale;

    auto llama = new cactus::cactus_context();
    llama->is_load_interrupted = false;
    llama->loading_progress = 0;

    callback_context *cb_ctx = nullptr;
    if (load_progress_callback != nullptr) {
        defaultParams.progress_callback = [](float progress, void * user_data) {
            callback_context *cb_ctx = (callback_context *)user_data;
            JNIEnv *env = cb_ctx->env;
            auto llama = cb_ctx->llama;
            jobject callback = cb_ctx->callback;
            int percentage = (int) (100 * progress);
            if (percentage > llama->loading_progress) {
                llama->loading_progress = percentage;
                jclass callback_class = env->GetObjectClass(callback);
                jmethodID onLoadProgress = env->GetMethodID(callback_class, "onLoadProgress", "(I)V");
                env->CallVoidMethod(callback, onLoadProgress, percentage);
            }
            return !llama->is_load_interrupted;
        };

        cb_ctx = new callback_context;
        cb_ctx->env = env;
        cb_ctx->llama = llama;
        cb_ctx->callback = env->NewGlobalRef(load_progress_callback);
        defaultParams.progress_callback_user_data = cb_ctx;
    }

    bool is_model_loaded = llama->loadModel(defaultParams);

    env->ReleaseStringUTFChars(model_path_str, model_path_chars);
    env->ReleaseStringUTFChars(chat_template, chat_template_chars);
    env->ReleaseStringUTFChars(reasoning_format, reasoning_format_chars);
    env->ReleaseStringUTFChars(cache_type_k, cache_type_k_chars);
    env->ReleaseStringUTFChars(cache_type_v, cache_type_v_chars);

    LOGI("[CACTUS] is_model_loaded %s", (is_model_loaded ? "true" : "false"));

    if (!is_model_loaded) {
        llama_free(llama->ctx);
        if (cb_ctx) {
            env->DeleteGlobalRef(cb_ctx->callback);
            delete cb_ctx;
        }
<<<<<<< HEAD
        delete llama;
        return -1;
    }

    if (embedding && llama_model_has_encoder(llama->model) && llama_model_has_decoder(llama->model)) {
        LOGI("[CACTUS] computing embeddings in encoder-decoder models is not supported");
        llama_free(llama->ctx);
        if (cb_ctx) {
            env->DeleteGlobalRef(cb_ctx->callback);
            delete cb_ctx;
        }
=======
        context_map[(long) llama->ctx] = llama;
    } else {
        LOGE("[CACTUS] Failed to load model from path: %s", model_path_chars);
        llama_free(llama->ctx);
>>>>>>> 6fbc5fd3
        delete llama;
        return -1;
    }

    context_map[(long) llama->ctx] = llama;

    std::vector<common_adapter_lora_info> lora;
    const char *lora_chars = env->GetStringUTFChars(lora_str, nullptr);
    if (lora_chars != nullptr && lora_chars[0] != '\0') {
        common_adapter_lora_info la;
        la.path = lora_chars;
        la.scale = lora_scaled;
        lora.push_back(la);
    }

    if (lora_list != nullptr) {
        // lora_adapters: ReadableArray<ReadableMap>
        int lora_list_size = readablearray::size(env, lora_list);
        for (int i = 0; i < lora_list_size; i++) {
            jobject lora_adapter = readablearray::getMap(env, lora_list, i);
            jstring path = readablemap::getString(env, lora_adapter, "path", nullptr);
            if (path != nullptr) {
                const char *path_chars = env->GetStringUTFChars(path, nullptr);
                common_adapter_lora_info la;
                la.path = path_chars;
                la.scale = readablemap::getFloat(env, lora_adapter, "scaled", 1.0f);
                lora.push_back(la);
                env->ReleaseStringUTFChars(path, path_chars);
            }
        }
    }
    env->ReleaseStringUTFChars(lora_str, lora_chars);
    int result = llama->applyLoraAdapters(lora);
    if (result != 0) {
<<<<<<< HEAD
        LOGI("[Cactus] Failed to apply lora adapters");
        context_map.erase((long) llama->ctx);
        llama_free(llama->ctx);
        if (cb_ctx) {
            env->DeleteGlobalRef(cb_ctx->callback);
            delete cb_ctx;
        }
        delete llama;
        return -1;
    }

    if (cb_ctx) {
        env->DeleteGlobalRef(cb_ctx->callback);
        delete cb_ctx;
=======
      LOGE("[CACTUS] Failed to apply lora adapters");
      llama_free(llama->ctx);
      context_map.erase((long) llama->ctx);
      delete llama;
      return -1;
>>>>>>> 6fbc5fd3
    }

    return reinterpret_cast<jlong>(llama->ctx);
}


JNIEXPORT void JNICALL
Java_com_cactus_LlamaContext_interruptLoad(
    JNIEnv *env,
    jobject thiz,
    jlong context_ptr
) {
    UNUSED(thiz);
    auto llama = context_map[(long) context_ptr];
    if (llama) {
        llama->is_load_interrupted = true;
    }
}

JNIEXPORT jobject JNICALL
Java_com_cactus_LlamaContext_loadModelDetails(
    JNIEnv *env,
    jobject thiz,
    jlong context_ptr
) {
    UNUSED(thiz);
    auto llama = context_map[(long) context_ptr];

    int count = llama_model_meta_count(llama->model);
    auto meta = createWriteableMap(env);
    for (int i = 0; i < count; i++) {
        char key[256];
        llama_model_meta_key_by_index(llama->model, i, key, sizeof(key));
        char val[4096];
        llama_model_meta_val_str_by_index(llama->model, i, val, sizeof(val));

        putString(env, meta, key, val);
    }

    auto result = createWriteableMap(env);

    char desc[1024];
    llama_model_desc(llama->model, desc, sizeof(desc));

    putString(env, result, "desc", desc);
    putDouble(env, result, "size", llama_model_size(llama->model));
    putDouble(env, result, "nEmbd", llama_model_n_embd(llama->model));
    putDouble(env, result, "nParams", llama_model_n_params(llama->model));
    auto chat_templates = createWriteableMap(env);
    putBoolean(env, chat_templates, "llamaChat", llama->validateModelChatTemplate(false, nullptr));

    auto minja = createWriteableMap(env);
    putBoolean(env, minja, "default", llama->validateModelChatTemplate(true, nullptr));

    auto default_caps = createWriteableMap(env);

    auto default_tmpl = llama->templates.get()->template_default.get();
    auto default_tmpl_caps = default_tmpl->original_caps();
    putBoolean(env, default_caps, "tools", default_tmpl_caps.supports_tools);
    putBoolean(env, default_caps, "toolCalls", default_tmpl_caps.supports_tool_calls);
    putBoolean(env, default_caps, "parallelToolCalls", default_tmpl_caps.supports_parallel_tool_calls);
    putBoolean(env, default_caps, "toolResponses", default_tmpl_caps.supports_tool_responses);
    putBoolean(env, default_caps, "systemRole", default_tmpl_caps.supports_system_role);
    putBoolean(env, default_caps, "toolCallId", default_tmpl_caps.supports_tool_call_id);
    putMap(env, minja, "defaultCaps", default_caps);

    putBoolean(env, minja, "toolUse", llama->validateModelChatTemplate(true, "tool_use"));
    auto tool_use_tmpl = llama->templates.get()->template_tool_use.get();
    if (tool_use_tmpl != nullptr) {
      auto tool_use_caps = createWriteableMap(env);
      auto tool_use_tmpl_caps = tool_use_tmpl->original_caps();
      putBoolean(env, tool_use_caps, "tools", tool_use_tmpl_caps.supports_tools);
      putBoolean(env, tool_use_caps, "toolCalls", tool_use_tmpl_caps.supports_tool_calls);
      putBoolean(env, tool_use_caps, "parallelToolCalls", tool_use_tmpl_caps.supports_parallel_tool_calls);
      putBoolean(env, tool_use_caps, "systemRole", tool_use_tmpl_caps.supports_system_role);
      putBoolean(env, tool_use_caps, "toolResponses", tool_use_tmpl_caps.supports_tool_responses);
      putBoolean(env, tool_use_caps, "toolCallId", tool_use_tmpl_caps.supports_tool_call_id);
      putMap(env, minja, "toolUseCaps", tool_use_caps);
    }

    putMap(env, chat_templates, "minja", minja);
    putMap(env, result, "metadata", meta);
    putMap(env, result, "chatTemplates", chat_templates);

    // deprecated
    putBoolean(env, result, "isChatTemplateSupported", llama->validateModelChatTemplate(false, nullptr));

    return reinterpret_cast<jobject>(result);
}

JNIEXPORT jobject JNICALL
Java_com_cactus_LlamaContext_getFormattedChatWithJinja(
    JNIEnv *env,
    jobject thiz,
    jlong context_ptr,
    jstring messages,
    jstring chat_template,
    jstring json_schema,
    jstring tools,
    jboolean parallel_tool_calls,
    jstring tool_choice
) {
    UNUSED(thiz);
    auto llama = context_map[(long) context_ptr];

    const char *messages_chars = env->GetStringUTFChars(messages, nullptr);
    const char *tmpl_chars = env->GetStringUTFChars(chat_template, nullptr);
    const char *json_schema_chars = env->GetStringUTFChars(json_schema, nullptr);
    const char *tools_chars = env->GetStringUTFChars(tools, nullptr);
    const char *tool_choice_chars = env->GetStringUTFChars(tool_choice, nullptr);

    auto result = createWriteableMap(env);
    try {
        auto formatted = llama->getFormattedChatWithJinja(
            messages_chars,
            tmpl_chars,
            json_schema_chars,
            tools_chars,
            parallel_tool_calls,
            tool_choice_chars
        );
        putString(env, result, "prompt", formatted.prompt.c_str());
        putInt(env, result, "chat_format", static_cast<int>(formatted.format));
        putString(env, result, "grammar", formatted.grammar.c_str());
        putBoolean(env, result, "grammar_lazy", formatted.grammar_lazy);
        auto grammar_triggers = createWritableArray(env);
        for (const auto &trigger : formatted.grammar_triggers) {
            auto trigger_map = createWriteableMap(env);
            putInt(env, trigger_map, "type", trigger.type);
            putString(env, trigger_map, "value", trigger.value.c_str());
            putInt(env, trigger_map, "token", trigger.token);
            pushMap(env, grammar_triggers, trigger_map);
        }
        putArray(env, result, "grammar_triggers", grammar_triggers);
        auto preserved_tokens = createWritableArray(env);
        for (const auto &token : formatted.preserved_tokens) {
            pushString(env, preserved_tokens, token.c_str());
        }
        putArray(env, result, "preserved_tokens", preserved_tokens);
        auto additional_stops = createWritableArray(env);
        for (const auto &stop : formatted.additional_stops) {
            pushString(env, additional_stops, stop.c_str());
        }
        putArray(env, result, "additional_stops", additional_stops);
    } catch (const std::runtime_error &e) {
        LOGI("[Cactus] Error: %s", e.what());
        putString(env, result, "_error", e.what());
    }
    env->ReleaseStringUTFChars(tools, tools_chars);
    env->ReleaseStringUTFChars(messages, messages_chars);
    env->ReleaseStringUTFChars(chat_template, tmpl_chars);
    env->ReleaseStringUTFChars(json_schema, json_schema_chars);
    env->ReleaseStringUTFChars(tool_choice, tool_choice_chars);
    return reinterpret_cast<jobject>(result);
}

JNIEXPORT jobject JNICALL
Java_com_cactus_LlamaContext_getFormattedChat(
    JNIEnv *env,
    jobject thiz,
    jlong context_ptr,
    jstring messages,
    jstring chat_template
) {
    UNUSED(thiz);
    auto llama = context_map[(long) context_ptr];

    const char *messages_chars = env->GetStringUTFChars(messages, nullptr);
    const char *tmpl_chars = env->GetStringUTFChars(chat_template, nullptr);

    std::string formatted_chat = llama->getFormattedChat(messages_chars, tmpl_chars);

    env->ReleaseStringUTFChars(messages, messages_chars);
    env->ReleaseStringUTFChars(chat_template, tmpl_chars);

    return env->NewStringUTF(formatted_chat.c_str());
}

JNIEXPORT jobject JNICALL
Java_com_cactus_LlamaContext_loadSession(
    JNIEnv *env,
    jobject thiz,
    jlong context_ptr,
    jstring path
) {
    UNUSED(thiz);
    auto llama = context_map[(long) context_ptr];
    const char *path_chars = env->GetStringUTFChars(path, nullptr);

    auto result = createWriteableMap(env);
    size_t n_token_count_out = 0;
    llama->embd.resize(llama->params.n_ctx);
    if (!llama_state_load_file(llama->ctx, path_chars, llama->embd.data(), llama->embd.capacity(), &n_token_count_out)) {
      env->ReleaseStringUTFChars(path, path_chars);

      putString(env, result, "error", "Failed to load session");
      return reinterpret_cast<jobject>(result);
    }
    llama->embd.resize(n_token_count_out);
    env->ReleaseStringUTFChars(path, path_chars);

    const std::string text = cactus::tokens_to_str(llama->ctx, llama->embd.cbegin(), llama->embd.cend());
    putInt(env, result, "tokens_loaded", n_token_count_out);
    putString(env, result, "prompt", text.c_str());
    return reinterpret_cast<jobject>(result);
}

JNIEXPORT jint JNICALL
Java_com_cactus_LlamaContext_saveSession(
    JNIEnv *env,
    jobject thiz,
    jlong context_ptr,
    jstring path,
    jint size
) {
    UNUSED(thiz);
    auto llama = context_map[(long) context_ptr];

    const char *path_chars = env->GetStringUTFChars(path, nullptr);

    std::vector<llama_token> session_tokens = llama->embd;
    int default_size = session_tokens.size();
    int save_size = size > 0 && size <= default_size ? size : default_size;
    if (!llama_state_save_file(llama->ctx, path_chars, session_tokens.data(), save_size)) {
      env->ReleaseStringUTFChars(path, path_chars);
      return -1;
    }

    env->ReleaseStringUTFChars(path, path_chars);
    return session_tokens.size();
}

static inline jobject tokenProbsToMap(
  JNIEnv *env,
  cactus::cactus_context *llama,
  std::vector<cactus::completion_token_output> probs
) {
    auto result = createWritableArray(env);
    for (const auto &prob : probs) {
        auto probsForToken = createWritableArray(env);
        for (const auto &p : prob.probs) {
            std::string tokStr = cactus::tokens_to_output_formatted_string(llama->ctx, p.tok);
            auto probResult = createWriteableMap(env);
            putString(env, probResult, "tok_str", tokStr.c_str());
            putDouble(env, probResult, "prob", p.prob);
            pushMap(env, probsForToken, probResult);
        }
        std::string tokStr = cactus::tokens_to_output_formatted_string(llama->ctx, prob.tok);
        auto tokenResult = createWriteableMap(env);
        putString(env, tokenResult, "content", tokStr.c_str());
        putArray(env, tokenResult, "probs", probsForToken);
        pushMap(env, result, tokenResult);
    }
    return result;
}

JNIEXPORT jobject JNICALL
Java_com_cactus_LlamaContext_doCompletion(
    JNIEnv *env,
    jobject thiz,
    jlong context_ptr,
    jstring prompt,
    jint chat_format,
    jstring grammar,
    jstring json_schema,
    jboolean grammar_lazy,
    jobject grammar_triggers,
    jobject preserved_tokens,
    jfloat temperature,
    jint n_threads,
    jint n_predict,
    jint n_probs,
    jint penalty_last_n,
    jfloat penalty_repeat,
    jfloat penalty_freq,
    jfloat penalty_present,
    jfloat mirostat,
    jfloat mirostat_tau,
    jfloat mirostat_eta,
    jint top_k,
    jfloat top_p,
    jfloat min_p,
    jfloat xtc_threshold,
    jfloat xtc_probability,
    jfloat typical_p,
    jint seed,
    jobjectArray stop,
    jboolean ignore_eos,
    jobjectArray logit_bias,
    jfloat   dry_multiplier,
    jfloat   dry_base,
    jint dry_allowed_length,
    jint dry_penalty_last_n,
    jfloat top_n_sigma,
    jobjectArray dry_sequence_breakers,
    jobject partial_completion_callback
) {
    UNUSED(thiz);
    auto llama = context_map[(long) context_ptr];

    llama->rewind();

    //llama_reset_timings(llama->ctx);

    auto prompt_chars = env->GetStringUTFChars(prompt, nullptr);
    llama->params.prompt = prompt_chars;
    llama->params.sampling.seed = (seed == -1) ? time(NULL) : seed;

    int max_threads = std::thread::hardware_concurrency();
    // Use 2 threads by default on 4-core devices, 4 threads on more cores
    int default_n_threads = max_threads == 4 ? 2 : min(4, max_threads);
    llama->params.cpuparams.n_threads = n_threads > 0 ? n_threads : default_n_threads;

    llama->params.n_predict = n_predict;
    llama->params.sampling.ignore_eos = ignore_eos;

    auto & sparams = llama->params.sampling;
    sparams.temp = temperature;
    sparams.penalty_last_n = penalty_last_n;
    sparams.penalty_repeat = penalty_repeat;
    sparams.penalty_freq = penalty_freq;
    sparams.penalty_present = penalty_present;
    sparams.mirostat = mirostat;
    sparams.mirostat_tau = mirostat_tau;
    sparams.mirostat_eta = mirostat_eta;
    sparams.top_k = top_k;
    sparams.top_p = top_p;
    sparams.min_p = min_p;
    sparams.typ_p = typical_p;
    sparams.n_probs = n_probs;
    sparams.xtc_threshold = xtc_threshold;
    sparams.xtc_probability = xtc_probability;
    sparams.dry_multiplier = dry_multiplier;
    sparams.dry_base = dry_base;
    sparams.dry_allowed_length = dry_allowed_length;
    sparams.dry_penalty_last_n = dry_penalty_last_n;
    sparams.top_n_sigma = top_n_sigma;

    // grammar
    auto grammar_chars = env->GetStringUTFChars(grammar, nullptr);
    if (grammar_chars && grammar_chars[0] != '\0') {
      sparams.grammar = grammar_chars;
    }
    sparams.grammar_lazy = grammar_lazy;

    if (preserved_tokens != nullptr) {
        int preserved_tokens_size = readablearray::size(env, preserved_tokens);
        for (int i = 0; i < preserved_tokens_size; i++) {
            jstring preserved_token = readablearray::getString(env, preserved_tokens, i);
            auto ids = common_tokenize(llama->ctx, env->GetStringUTFChars(preserved_token, nullptr), /* add_special= */ false, /* parse_special= */ true);
            if (ids.size() == 1) {
                sparams.preserved_tokens.insert(ids[0]);
            } else {
                LOGI("[Cactus] Not preserved because more than 1 token (wrong chat template override?): %s", env->GetStringUTFChars(preserved_token, nullptr));
            }
        }
    }

    if (grammar_triggers != nullptr) {
        int grammar_triggers_size = readablearray::size(env, grammar_triggers);
        for (int i = 0; i < grammar_triggers_size; i++) {
            auto trigger_map = readablearray::getMap(env, grammar_triggers, i);
            const auto type = static_cast<common_grammar_trigger_type>(readablemap::getInt(env, trigger_map, "type", 0));
            jstring trigger_word = readablemap::getString(env, trigger_map, "value", nullptr);
            auto word = env->GetStringUTFChars(trigger_word, nullptr);

            if (type == COMMON_GRAMMAR_TRIGGER_TYPE_WORD) {
                auto ids = common_tokenize(llama->ctx, word, /* add_special= */ false, /* parse_special= */ true);
                if (ids.size() == 1) {
                    auto token = ids[0];
                    if (std::find(sparams.preserved_tokens.begin(), sparams.preserved_tokens.end(), (llama_token) token) == sparams.preserved_tokens.end()) {
                        throw std::runtime_error("Grammar trigger word should be marked as preserved token");
                    }
                    common_grammar_trigger trigger;
                    trigger.type = COMMON_GRAMMAR_TRIGGER_TYPE_TOKEN;
                    trigger.value = word;
                    trigger.token = token;
                    sparams.grammar_triggers.push_back(std::move(trigger));
                } else {
                    sparams.grammar_triggers.push_back({COMMON_GRAMMAR_TRIGGER_TYPE_WORD, word});
                }
            } else {
                common_grammar_trigger trigger;
                trigger.type = type;
                trigger.value = word;
                if (type == COMMON_GRAMMAR_TRIGGER_TYPE_TOKEN) {
                    const auto token = (llama_token) readablemap::getInt(env, trigger_map, "token", 0);
                    trigger.token = token;
                }
                sparams.grammar_triggers.push_back(std::move(trigger));
            }
        }
    }

    auto json_schema_chars = env->GetStringUTFChars(json_schema, nullptr);
    if ((!grammar_chars || grammar_chars[0] == '\0') && json_schema_chars && json_schema_chars[0] != '\0') {
        auto schema = json::parse(json_schema_chars);
        sparams.grammar = json_schema_to_grammar(schema);
    }
    env->ReleaseStringUTFChars(json_schema, json_schema_chars);


    const llama_model * model = llama_get_model(llama->ctx);
    const llama_vocab * vocab = llama_model_get_vocab(model);

    sparams.logit_bias.clear();
    if (ignore_eos) {
        sparams.logit_bias[llama_vocab_eos(vocab)].bias = -INFINITY;
    }

    // dry break seq

    jint size = env->GetArrayLength(dry_sequence_breakers);
    std::vector<std::string> dry_sequence_breakers_vector;

    for (jint i = 0; i < size; i++) {
        jstring javaString = (jstring)env->GetObjectArrayElement(dry_sequence_breakers, i);
        const char *nativeString = env->GetStringUTFChars(javaString, 0);
        dry_sequence_breakers_vector.push_back(std::string(nativeString));
        env->ReleaseStringUTFChars(javaString, nativeString);
        env->DeleteLocalRef(javaString);
    }

    sparams.dry_sequence_breakers = dry_sequence_breakers_vector;

    // logit bias
    const int n_vocab = llama_vocab_n_tokens(vocab);
    jsize logit_bias_len = env->GetArrayLength(logit_bias);

    for (jsize i = 0; i < logit_bias_len; i++) {
        jdoubleArray el = (jdoubleArray) env->GetObjectArrayElement(logit_bias, i);
        if (el && env->GetArrayLength(el) == 2) {
            jdouble* doubleArray = env->GetDoubleArrayElements(el, 0);

            llama_token tok = static_cast<llama_token>(doubleArray[0]);
            if (tok >= 0 && tok < n_vocab) {
                if (doubleArray[1] != 0) {  // If the second element is not false (0)
                    sparams.logit_bias[tok].bias = doubleArray[1];
                } else {
                    sparams.logit_bias[tok].bias = -INFINITY;
                }
            }

            env->ReleaseDoubleArrayElements(el, doubleArray, 0);
        }
        env->DeleteLocalRef(el);
    }

    llama->params.antiprompt.clear();
    int stop_len = env->GetArrayLength(stop);
    for (int i = 0; i < stop_len; i++) {
        jstring stop_str = (jstring) env->GetObjectArrayElement(stop, i);
        const char *stop_chars = env->GetStringUTFChars(stop_str, nullptr);
        llama->params.antiprompt.push_back(stop_chars);
        env->ReleaseStringUTFChars(stop_str, stop_chars);
    }

    if (!llama->initSampling()) {
        auto result = createWriteableMap(env);
        putString(env, result, "error", "Failed to initialize sampling");
        return reinterpret_cast<jobject>(result);
    }
    llama->beginCompletion();
    llama->loadPrompt();

    size_t sent_count = 0;
    size_t sent_token_probs_index = 0;

    while (llama->has_next_token && !llama->is_interrupted) {
        const cactus::completion_token_output token_with_probs = llama->doCompletion();
        if (token_with_probs.tok == -1 || llama->incomplete) {
            continue;
        }
        const std::string token_text = common_token_to_piece(llama->ctx, token_with_probs.tok);

        size_t pos = std::min(sent_count, llama->generated_text.size());

        const std::string str_test = llama->generated_text.substr(pos);
        bool is_stop_full = false;
        size_t stop_pos =
            llama->findStoppingStrings(str_test, token_text.size(), cactus::STOP_FULL);
        if (stop_pos != std::string::npos) {
            is_stop_full = true;
            llama->generated_text.erase(
                llama->generated_text.begin() + pos + stop_pos,
                llama->generated_text.end());
            pos = std::min(sent_count, llama->generated_text.size());
        } else {
            is_stop_full = false;
            stop_pos = llama->findStoppingStrings(str_test, token_text.size(),
                cactus::STOP_PARTIAL);
        }

        if (
            stop_pos == std::string::npos ||
            // Send rest of the text if we are at the end of the generation
            (!llama->has_next_token && !is_stop_full && stop_pos > 0)
        ) {
            const std::string to_send = llama->generated_text.substr(pos, std::string::npos);

            sent_count += to_send.size();

            std::vector<cactus::completion_token_output> probs_output = {};

            auto tokenResult = createWriteableMap(env);
            putString(env, tokenResult, "token", to_send.c_str());

            if (llama->params.sampling.n_probs > 0) {
              const std::vector<llama_token> to_send_toks = common_tokenize(llama->ctx, to_send, false);
              size_t probs_pos = std::min(sent_token_probs_index, llama->generated_token_probs.size());
              size_t probs_stop_pos = std::min(sent_token_probs_index + to_send_toks.size(), llama->generated_token_probs.size());
              if (probs_pos < probs_stop_pos) {
                  probs_output = std::vector<cactus::completion_token_output>(llama->generated_token_probs.begin() + probs_pos, llama->generated_token_probs.begin() + probs_stop_pos);
              }
              sent_token_probs_index = probs_stop_pos;

              putArray(env, tokenResult, "completion_probabilities", tokenProbsToMap(env, llama, probs_output));
            }

            jclass cb_class = env->GetObjectClass(partial_completion_callback);
            jmethodID onPartialCompletion = env->GetMethodID(cb_class, "onPartialCompletion", "(Lcom/facebook/react/bridge/WritableMap;)V");
            env->CallVoidMethod(partial_completion_callback, onPartialCompletion, tokenResult);
        }
    }

    env->ReleaseStringUTFChars(grammar, grammar_chars);
    env->ReleaseStringUTFChars(prompt, prompt_chars);
    llama_perf_context_print(llama->ctx);
    llama->is_predicting = false;

    auto toolCalls = createWritableArray(env);
    std::string reasoningContent = "";
    std::string content;
    auto toolCallsSize = 0;
    if (!llama->is_interrupted) {
        try {
            common_chat_msg message = common_chat_parse(llama->generated_text, static_cast<common_chat_format>(chat_format));
            if (!message.reasoning_content.empty()) {
                reasoningContent = message.reasoning_content;
            }
            content = message.content;
            for (const auto &tc : message.tool_calls) {
                auto toolCall = createWriteableMap(env);
                putString(env, toolCall, "type", "function");
                auto functionMap = createWriteableMap(env);
                putString(env, functionMap, "name", tc.name.c_str());
                putString(env, functionMap, "arguments", tc.arguments.c_str());
                putMap(env, toolCall, "function", functionMap);
                if (!tc.id.empty()) {
                    putString(env, toolCall, "id", tc.id.c_str());
                }
                pushMap(env, toolCalls, toolCall);
                toolCallsSize++;
            }
        } catch (const std::exception &e) {
            // LOGI("Error parsing tool calls: %s", e.what());
        }
    }

    auto result = createWriteableMap(env);
    putString(env, result, "text", llama->generated_text.c_str());
    if (!content.empty()) {
        putString(env, result, "content", content.c_str());
    }
    if (!reasoningContent.empty()) {
        putString(env, result, "reasoning_content", reasoningContent.c_str());
    }
    if (toolCallsSize > 0) {
        putArray(env, result, "tool_calls", toolCalls);
    }
    putArray(env, result, "completion_probabilities", tokenProbsToMap(env, llama, llama->generated_token_probs));
    putInt(env, result, "tokens_predicted", llama->num_tokens_predicted);
    putInt(env, result, "tokens_evaluated", llama->num_prompt_tokens);
    putInt(env, result, "truncated", llama->truncated);
    putInt(env, result, "stopped_eos", llama->stopped_eos);
    putInt(env, result, "stopped_word", llama->stopped_word);
    putInt(env, result, "stopped_limit", llama->stopped_limit);
    putString(env, result, "stopping_word", llama->stopping_word.c_str());
    putInt(env, result, "tokens_cached", llama->n_past);

    const auto timings_token = llama_perf_context(llama -> ctx);

    auto timingsResult = createWriteableMap(env);
    putInt(env, timingsResult, "prompt_n", timings_token.n_p_eval);
    putInt(env, timingsResult, "prompt_ms", timings_token.t_p_eval_ms);
    putInt(env, timingsResult, "prompt_per_token_ms", timings_token.t_p_eval_ms / timings_token.n_p_eval);
    putDouble(env, timingsResult, "prompt_per_second", 1e3 / timings_token.t_p_eval_ms * timings_token.n_p_eval);
    putInt(env, timingsResult, "predicted_n", timings_token.n_eval);
    putInt(env, timingsResult, "predicted_ms", timings_token.t_eval_ms);
    putInt(env, timingsResult, "predicted_per_token_ms", timings_token.t_eval_ms / timings_token.n_eval);
    putDouble(env, timingsResult, "predicted_per_second", 1e3 / timings_token.t_eval_ms * timings_token.n_eval);

    putMap(env, result, "timings", timingsResult);

    return reinterpret_cast<jobject>(result);
}

// ===== MULTIMODAL COMPLETION SUPPORT =====
JNIEXPORT jobject JNICALL
Java_com_cactus_LlamaContext_doMultimodalCompletion(
    JNIEnv *env, jobject thiz, jlong context_ptr, jstring prompt, jobjectArray media_paths,
    jint chat_format, jstring grammar, jstring json_schema, jboolean grammar_lazy,
    jobject grammar_triggers, jobject preserved_tokens, jfloat temperature, jint n_threads,
    jint n_predict, jint n_probs, jint penalty_last_n, jfloat penalty_repeat,
    jfloat penalty_freq, jfloat penalty_present, jfloat mirostat, jfloat mirostat_tau,
    jfloat mirostat_eta, jint top_k, jfloat top_p, jfloat min_p, jfloat xtc_threshold,
    jfloat xtc_probability, jfloat typical_p, jint seed, jobjectArray stop,
    jboolean ignore_eos, jobjectArray logit_bias, jfloat dry_multiplier, jfloat dry_base,
    jint dry_allowed_length, jint dry_penalty_last_n, jfloat top_n_sigma,
    jobjectArray dry_sequence_breakers, jobject partial_completion_callback) {
    
    UNUSED(thiz);
    auto llama = context_map[(long) context_ptr];

    if (!llama->isMultimodalEnabled()) {
        auto result = createWriteableMap(env);
        putString(env, result, "error", "Multimodal is not enabled");
        return reinterpret_cast<jobject>(result);
    }

    // Set all parameters (same as regular doCompletion)
    const char *prompt_chars = env->GetStringUTFChars(prompt, nullptr);
    llama->params.prompt = prompt_chars;
    llama->params.sampling.seed = seed == -1 ? LLAMA_DEFAULT_SEED : seed;
    llama->params.cpuparams.n_threads = n_threads;
    llama->params.n_predict = n_predict;
    llama->params.sampling.ignore_eos = ignore_eos;

    auto & sparams = llama->params.sampling;
    sparams.temp = temperature;
    sparams.n_probs = n_probs;
    sparams.penalty_last_n = penalty_last_n;
    sparams.penalty_repeat = penalty_repeat;
    sparams.penalty_freq = penalty_freq;
    sparams.penalty_present = penalty_present;
    sparams.mirostat = mirostat;
    sparams.mirostat_tau = mirostat_tau;
    sparams.mirostat_eta = mirostat_eta;
    sparams.top_k = top_k;
    sparams.top_p = top_p;
    sparams.min_p = min_p;
    sparams.xtc_threshold = xtc_threshold;
    sparams.xtc_probability = xtc_probability;
    sparams.typ_p = typical_p;

    // Convert media paths
    std::vector<std::string> media_paths_vector;
    if (media_paths != nullptr) {
        jsize media_paths_len = env->GetArrayLength(media_paths);
        for (jsize i = 0; i < media_paths_len; i++) {
            jstring media_path = (jstring) env->GetObjectArrayElement(media_paths, i);
            if (media_path != nullptr) {
                const char *media_path_chars = env->GetStringUTFChars(media_path, nullptr);
                media_paths_vector.push_back(std::string(media_path_chars));
                env->ReleaseStringUTFChars(media_path, media_path_chars);
                env->DeleteLocalRef(media_path);
            }
        }
    }

    // Initialize sampling and begin completion with media
    if (!llama->initSampling()) {
        auto result = createWriteableMap(env);
        putString(env, result, "error", "Failed to initialize sampling");
        env->ReleaseStringUTFChars(prompt, prompt_chars);
        return reinterpret_cast<jobject>(result);
    }
    
    llama->beginCompletion();
    
    try {
        llama->loadPrompt(media_paths_vector);  // Use media-aware loadPrompt
    } catch (const std::exception& e) {
        auto result = createWriteableMap(env);
        putString(env, result, "error", e.what());
        env->ReleaseStringUTFChars(prompt, prompt_chars);
        return reinterpret_cast<jobject>(result);
    }

    // Rest of completion logic (same as doCompletion but simplified for key parts)
    size_t sent_count = 0;
    while (llama->has_next_token && !llama->is_interrupted) {
        const cactus::completion_token_output token_with_probs = llama->doCompletion();
        if (token_with_probs.tok == -1 || llama->incomplete) {
            continue;
        }

        const std::string token_text = common_token_to_piece(llama->ctx, token_with_probs.tok);
        size_t pos = std::min(sent_count, llama->generated_text.size());
        const std::string str_test = llama->generated_text.substr(pos);
        
        size_t stop_pos = llama->findStoppingStrings(str_test, token_text.size(), cactus::STOP_FULL);
        
        if (stop_pos == std::string::npos || (!llama->has_next_token && stop_pos > 0)) {
            const std::string to_send = llama->generated_text.substr(pos, std::string::npos);
            sent_count += to_send.size();

            if (partial_completion_callback != nullptr) {
                auto tokenResult = createWriteableMap(env);
                putString(env, tokenResult, "token", to_send.c_str());
                
                jclass cb_class = env->GetObjectClass(partial_completion_callback);
                jmethodID onPartialCompletion = env->GetMethodID(cb_class, "onPartialCompletion", "(Lcom/facebook/react/bridge/WritableMap;)V");
                env->CallVoidMethod(partial_completion_callback, onPartialCompletion, tokenResult);
            }
        }
    }

    llama->is_predicting = false;
    
    auto result = createWriteableMap(env);
    putString(env, result, "text", llama->generated_text.c_str());
    putInt(env, result, "tokens_predicted", llama->num_tokens_predicted);
    putInt(env, result, "tokens_evaluated", llama->num_prompt_tokens);
    putInt(env, result, "truncated", llama->truncated);
    putInt(env, result, "stopped_eos", llama->stopped_eos);
    putInt(env, result, "stopped_word", llama->stopped_word);
    putInt(env, result, "stopped_limit", llama->stopped_limit);
    putString(env, result, "stopping_word", llama->stopping_word.c_str());
    putInt(env, result, "tokens_cached", llama->n_past);

    env->ReleaseStringUTFChars(prompt, prompt_chars);
    return reinterpret_cast<jobject>(result);
}

JNIEXPORT void JNICALL
Java_com_cactus_LlamaContext_stopCompletion(
        JNIEnv *env, jobject thiz, jlong context_ptr) {
    UNUSED(env);
    UNUSED(thiz);
    auto llama = context_map[(long) context_ptr];
    llama->is_interrupted = true;
}

JNIEXPORT jboolean JNICALL
Java_com_cactus_LlamaContext_isPredicting(
        JNIEnv *env, jobject thiz, jlong context_ptr) {
    UNUSED(env);
    UNUSED(thiz);
    auto llama = context_map[(long) context_ptr];
    return llama->is_predicting;
}

JNIEXPORT jobject JNICALL
Java_com_cactus_LlamaContext_tokenize(
        JNIEnv *env, jobject thiz, jlong context_ptr, jstring text, jobjectArray media_paths) {
    UNUSED(thiz);
    auto llama = context_map[(long) context_ptr];

    const char *text_chars = env->GetStringUTFChars(text, nullptr);
    
    std::vector<std::string> media_paths_vector;
    if (media_paths != nullptr) {
        jsize media_paths_len = env->GetArrayLength(media_paths);
        for (jsize i = 0; i < media_paths_len; i++) {
            jstring media_path = (jstring) env->GetObjectArrayElement(media_paths, i);
            if (media_path != nullptr) {
                const char *media_path_chars = env->GetStringUTFChars(media_path, nullptr);
                media_paths_vector.push_back(std::string(media_path_chars));
                env->ReleaseStringUTFChars(media_path, media_path_chars);
                env->DeleteLocalRef(media_path);
            }
        }
    }

    cactus::cactus_tokenize_result tokenize_result = llama->tokenize(text_chars, media_paths_vector);

    auto result = createWriteableMap(env);
    
    // Add tokens array
    auto tokens_array = createWritableArray(env);
    for (const auto &tok : tokenize_result.tokens) {
        pushInt(env, tokens_array, tok);
    }
    putArray(env, result, "tokens", tokens_array);
    
    // Add media info if present
    putBoolean(env, result, "has_media", tokenize_result.has_media);
    
    if (tokenize_result.has_media) {
        auto bitmap_hashes_array = createWritableArray(env);
        for (const auto &hash : tokenize_result.bitmap_hashes) {
            pushString(env, bitmap_hashes_array, hash.c_str());
        }
        putArray(env, result, "bitmap_hashes", bitmap_hashes_array);
        
        auto chunk_pos_array = createWritableArray(env);
        for (const auto &pos : tokenize_result.chunk_pos) {
            pushInt(env, chunk_pos_array, static_cast<int>(pos));
        }
        putArray(env, result, "chunk_pos", chunk_pos_array);
        
        auto chunk_pos_media_array = createWritableArray(env);
        for (const auto &pos : tokenize_result.chunk_pos_media) {
            pushInt(env, chunk_pos_media_array, static_cast<int>(pos));
        }
        putArray(env, result, "chunk_pos_media", chunk_pos_media_array);
    }

    env->ReleaseStringUTFChars(text, text_chars);
    return result;
}

JNIEXPORT jstring JNICALL
Java_com_cactus_LlamaContext_detokenize(
        JNIEnv *env, jobject thiz, jlong context_ptr, jintArray tokens) {
    UNUSED(thiz);
    auto llama = context_map[(long) context_ptr];

    jsize tokens_len = env->GetArrayLength(tokens);
    jint *tokens_ptr = env->GetIntArrayElements(tokens, 0);
    std::vector<llama_token> toks;
    for (int i = 0; i < tokens_len; i++) {
        toks.push_back(tokens_ptr[i]);
    }

    auto text = cactus::tokens_to_str(llama->ctx, toks.cbegin(), toks.cend());

    env->ReleaseIntArrayElements(tokens, tokens_ptr, 0);

    return env->NewStringUTF(text.c_str());
}

JNIEXPORT jboolean JNICALL
Java_com_cactus_LlamaContext_isEmbeddingEnabled(
        JNIEnv *env, jobject thiz, jlong context_ptr) {
    UNUSED(env);
    UNUSED(thiz);
    auto llama = context_map[(long) context_ptr];
    return llama->params.embedding;
}

JNIEXPORT jobject JNICALL
Java_com_cactus_LlamaContext_embedding(
        JNIEnv *env, jobject thiz,
        jlong context_ptr,
        jstring text,
        jint embd_normalize
) {
    UNUSED(thiz);
    auto llama = context_map[(long) context_ptr];

    common_params embdParams;
    embdParams.embedding = true;
    embdParams.embd_normalize = llama->params.embd_normalize;
    if (embd_normalize != -1) {
      embdParams.embd_normalize = embd_normalize;
    }

    const char *text_chars = env->GetStringUTFChars(text, nullptr);

    llama->rewind();

    llama_perf_context_reset(llama->ctx);

    llama->params.prompt = text_chars;

    llama->params.n_predict = 0;

    auto result = createWriteableMap(env);
    if (!llama->initSampling()) {
        putString(env, result, "error", "Failed to initialize sampling");
        return reinterpret_cast<jobject>(result);
    }

    llama->beginCompletion();
    llama->loadPrompt();
    llama->doCompletion();

    std::vector<float> embedding = llama->getEmbedding(embdParams);

    auto embeddings = createWritableArray(env);
    for (const auto &val : embedding) {
      pushDouble(env, embeddings, (double) val);
    }
    putArray(env, result, "embedding", embeddings);

    auto promptTokens = createWritableArray(env);
    for (const auto &tok : llama->embd) {
      pushString(env, promptTokens, common_token_to_piece(llama->ctx, tok).c_str());
    }
    putArray(env, result, "prompt_tokens", promptTokens);

    env->ReleaseStringUTFChars(text, text_chars);
    return result;
}

JNIEXPORT jstring JNICALL
Java_com_cactus_LlamaContext_bench(
    JNIEnv *env,
    jobject thiz,
    jlong context_ptr,
    jint pp,
    jint tg,
    jint pl,
    jint nr
) {
    UNUSED(thiz);
    auto llama = context_map[(long) context_ptr];
    std::string result = llama->bench(pp, tg, pl, nr);
    return env->NewStringUTF(result.c_str());
}

JNIEXPORT jint JNICALL
Java_com_cactus_LlamaContext_applyLoraAdapters(
    JNIEnv *env, jobject thiz, jlong context_ptr, jobjectArray loraAdapters) {
    UNUSED(thiz);
    auto llama = context_map[(long) context_ptr];

    // lora_adapters: ReadableArray<ReadableMap>
    std::vector<common_adapter_lora_info> lora_adapters;
    int lora_adapters_size = readablearray::size(env, loraAdapters);
    for (int i = 0; i < lora_adapters_size; i++) {
        jobject lora_adapter = readablearray::getMap(env, loraAdapters, i);
        jstring path = readablemap::getString(env, lora_adapter, "path", nullptr);
        if (path != nullptr) {
          const char *path_chars = env->GetStringUTFChars(path, nullptr);
          env->ReleaseStringUTFChars(path, path_chars);
          float scaled = readablemap::getFloat(env, lora_adapter, "scaled", 1.0f);
          common_adapter_lora_info la;
          la.path = path_chars;
          la.scale = scaled;
          lora_adapters.push_back(la);
        }
    }
    return llama->applyLoraAdapters(lora_adapters);
}

JNIEXPORT void JNICALL
Java_com_cactus_LlamaContext_removeLoraAdapters(
    JNIEnv *env, jobject thiz, jlong context_ptr) {
    UNUSED(env);
    UNUSED(thiz);
    auto llama = context_map[(long) context_ptr];
    llama->removeLoraAdapters();
}

JNIEXPORT jobject JNICALL
Java_com_cactus_LlamaContext_getLoadedLoraAdapters(
    JNIEnv *env, jobject thiz, jlong context_ptr) {
    UNUSED(thiz);
    auto llama = context_map[(long) context_ptr];
    auto loaded_lora_adapters = llama->getLoadedLoraAdapters();
    auto result = createWritableArray(env);
    for (common_adapter_lora_info &la : loaded_lora_adapters) {
        auto map = createWriteableMap(env);
        putString(env, map, "path", la.path.c_str());
        putDouble(env, map, "scaled", la.scale);
        pushMap(env, result, map);
    }
    return result;
}

JNIEXPORT void JNICALL
Java_com_cactus_LlamaContext_rewind(
        JNIEnv *env, jobject thiz, jlong context_ptr) {
    UNUSED(env);
    UNUSED(thiz);
    auto llama = context_map[(long) context_ptr];
    if (llama != nullptr) {
        llama->rewind();
    }
}

JNIEXPORT void JNICALL
Java_com_cactus_LlamaContext_freeContext(
        JNIEnv *env, jobject thiz, jlong context_ptr) {
    UNUSED(env);
    UNUSED(thiz);
    auto llama = context_map[(long) context_ptr];
    context_map.erase((long) llama->ctx);
    delete llama;
}

// ===== MULTIMODAL SUPPORT =====
JNIEXPORT jboolean JNICALL
Java_com_cactus_LlamaContext_initMultimodal(
        JNIEnv *env, jobject thiz, jlong context_ptr, jstring mmproj_path, jboolean use_gpu) {
    UNUSED(thiz);
    auto llama = context_map[(long) context_ptr];
    
    const char *mmproj_path_chars = env->GetStringUTFChars(mmproj_path, nullptr);
    bool result = llama->initMultimodal(mmproj_path_chars, use_gpu);
    env->ReleaseStringUTFChars(mmproj_path, mmproj_path_chars);
    
    return result;
}

JNIEXPORT jboolean JNICALL
Java_com_cactus_LlamaContext_isMultimodalEnabled(
        JNIEnv *env, jobject thiz, jlong context_ptr) {
    UNUSED(env);
    UNUSED(thiz);
    auto llama = context_map[(long) context_ptr];
    return llama->isMultimodalEnabled();
}

JNIEXPORT jboolean JNICALL
Java_com_cactus_LlamaContext_isMultimodalSupportVision(
        JNIEnv *env, jobject thiz, jlong context_ptr) {
    UNUSED(env);
    UNUSED(thiz);
    auto llama = context_map[(long) context_ptr];
    return llama->isMultimodalSupportVision();
}

JNIEXPORT jboolean JNICALL
Java_com_cactus_LlamaContext_isMultimodalSupportAudio(
        JNIEnv *env, jobject thiz, jlong context_ptr) {
    UNUSED(env);
    UNUSED(thiz);
    auto llama = context_map[(long) context_ptr];
    return llama->isMultimodalSupportAudio();
}

JNIEXPORT void JNICALL
Java_com_cactus_LlamaContext_releaseMultimodal(
        JNIEnv *env, jobject thiz, jlong context_ptr) {
    UNUSED(env);
    UNUSED(thiz);
    auto llama = context_map[(long) context_ptr];
    llama->releaseMultimodal();
}

// ===== TTS/VOCODER SUPPORT =====
JNIEXPORT jboolean JNICALL
Java_com_cactus_LlamaContext_initVocoder(
        JNIEnv *env, jobject thiz, jlong context_ptr, jstring vocoder_model_path) {
    UNUSED(thiz);
    auto llama = context_map[(long) context_ptr];
    
    const char *vocoder_path_chars = env->GetStringUTFChars(vocoder_model_path, nullptr);
    bool result = llama->initVocoder(vocoder_path_chars);
    env->ReleaseStringUTFChars(vocoder_model_path, vocoder_path_chars);
    
    return result;
}

JNIEXPORT jboolean JNICALL
Java_com_cactus_LlamaContext_isVocoderEnabled(
        JNIEnv *env, jobject thiz, jlong context_ptr) {
    UNUSED(env);
    UNUSED(thiz);
    auto llama = context_map[(long) context_ptr];
    return llama->isVocoderEnabled();
}

JNIEXPORT jint JNICALL
Java_com_cactus_LlamaContext_getTTSType(
        JNIEnv *env, jobject thiz, jlong context_ptr) {
    UNUSED(env);
    UNUSED(thiz);
    auto llama = context_map[(long) context_ptr];
    return static_cast<jint>(llama->getTTSType());
}

JNIEXPORT jstring JNICALL
Java_com_cactus_LlamaContext_getFormattedAudioCompletion(
        JNIEnv *env, jobject thiz, jlong context_ptr, jstring speaker_json_str, jstring text_to_speak) {
    UNUSED(thiz);
    auto llama = context_map[(long) context_ptr];
    
    const char *speaker_chars = env->GetStringUTFChars(speaker_json_str, nullptr);
    const char *text_chars = env->GetStringUTFChars(text_to_speak, nullptr);
    
    std::string result = llama->getFormattedAudioCompletion(speaker_chars, text_chars);
    
    env->ReleaseStringUTFChars(speaker_json_str, speaker_chars);
    env->ReleaseStringUTFChars(text_to_speak, text_chars);
    
    return env->NewStringUTF(result.c_str());
}

JNIEXPORT jobject JNICALL
Java_com_cactus_LlamaContext_getAudioCompletionGuideTokens(
        JNIEnv *env, jobject thiz, jlong context_ptr, jstring text_to_speak) {
    UNUSED(thiz);
    auto llama = context_map[(long) context_ptr];
    
    const char *text_chars = env->GetStringUTFChars(text_to_speak, nullptr);
    std::vector<llama_token> tokens = llama->getAudioCompletionGuideTokens(text_chars);
    env->ReleaseStringUTFChars(text_to_speak, text_chars);
    
    jobject result = createWritableArray(env);
    for (const auto &token : tokens) {
        pushInt(env, result, token);
    }
    
    return result;
}

JNIEXPORT jobject JNICALL
Java_com_cactus_LlamaContext_decodeAudioTokens(
        JNIEnv *env, jobject thiz, jlong context_ptr, jintArray tokens) {
    UNUSED(thiz);
    auto llama = context_map[(long) context_ptr];
    
    jsize tokens_len = env->GetArrayLength(tokens);
    jint *tokens_ptr = env->GetIntArrayElements(tokens, 0);
    std::vector<llama_token> token_vector;
    for (int i = 0; i < tokens_len; i++) {
        token_vector.push_back(tokens_ptr[i]);
    }
    env->ReleaseIntArrayElements(tokens, tokens_ptr, 0);
    
    std::vector<float> audio_data = llama->decodeAudioTokens(token_vector);
    
    jobject result = createWritableArray(env);
    for (const auto &sample : audio_data) {
        pushDouble(env, result, static_cast<double>(sample));
    }
    
    return result;
}

JNIEXPORT void JNICALL
Java_com_cactus_LlamaContext_releaseVocoder(
        JNIEnv *env, jobject thiz, jlong context_ptr) {
    UNUSED(env);
    UNUSED(thiz);
    auto llama = context_map[(long) context_ptr];
    llama->releaseVocoder();
}

struct log_callback_context {
    JavaVM *jvm;
    jobject callback;
};

static void cactus_log_callback_to_j(lm_ggml_log_level level, const char * text, void * data) {
    auto level_c = "";
    if (level == LM_GGML_LOG_LEVEL_ERROR) {
        __android_log_print(ANDROID_LOG_ERROR, TAG, text, nullptr);
        level_c = "error";
    } else if (level == LM_GGML_LOG_LEVEL_INFO) {
        __android_log_print(ANDROID_LOG_INFO, TAG, text, nullptr);
        level_c = "info";
    } else if (level == LM_GGML_LOG_LEVEL_WARN) {
        __android_log_print(ANDROID_LOG_WARN, TAG, text, nullptr);
        level_c = "warn";
    } else {
        __android_log_print(ANDROID_LOG_DEFAULT, TAG, text, nullptr);
    }

    log_callback_context *cb_ctx = (log_callback_context *) data;

    JNIEnv *env;
    bool need_detach = false;
    int getEnvResult = cb_ctx->jvm->GetEnv((void**)&env, JNI_VERSION_1_6);

    if (getEnvResult == JNI_EDETACHED) {
        if (cb_ctx->jvm->AttachCurrentThread(&env, nullptr) == JNI_OK) {
            need_detach = true;
        } else {
            return;
        }
    } else if (getEnvResult != JNI_OK) {
        return;
    }

    jobject callback = cb_ctx->callback;
    jclass cb_class = env->GetObjectClass(callback);
    jmethodID emitNativeLog = env->GetMethodID(cb_class, "emitNativeLog", "(Ljava/lang/String;Ljava/lang/String;)V");

    jstring level_str = env->NewStringUTF(level_c);
    jstring text_str = env->NewStringUTF(text);
    env->CallVoidMethod(callback, emitNativeLog, level_str, text_str);
    env->DeleteLocalRef(level_str);
    env->DeleteLocalRef(text_str);

    if (need_detach) {
        cb_ctx->jvm->DetachCurrentThread();
    }
}

JNIEXPORT void JNICALL
Java_com_cactus_LlamaContext_setupLog(JNIEnv *env, jobject thiz, jobject logCallback) {
    UNUSED(thiz);

    log_callback_context *cb_ctx = new log_callback_context;

    JavaVM *jvm;
    env->GetJavaVM(&jvm);
    cb_ctx->jvm = jvm;
    cb_ctx->callback = env->NewGlobalRef(logCallback);

    llama_log_set(cactus_log_callback_to_j, cb_ctx);
}

JNIEXPORT void JNICALL
Java_com_cactus_LlamaContext_unsetLog(JNIEnv *env, jobject thiz) {
    UNUSED(env);
    UNUSED(thiz);
    llama_log_set(cactus_log_callback_default, NULL);
}

} // extern "C"<|MERGE_RESOLUTION|>--- conflicted
+++ resolved
@@ -347,7 +347,6 @@
             env->DeleteGlobalRef(cb_ctx->callback);
             delete cb_ctx;
         }
-<<<<<<< HEAD
         delete llama;
         return -1;
     }
@@ -359,12 +358,6 @@
             env->DeleteGlobalRef(cb_ctx->callback);
             delete cb_ctx;
         }
-=======
-        context_map[(long) llama->ctx] = llama;
-    } else {
-        LOGE("[CACTUS] Failed to load model from path: %s", model_path_chars);
-        llama_free(llama->ctx);
->>>>>>> 6fbc5fd3
         delete llama;
         return -1;
     }
@@ -399,7 +392,6 @@
     env->ReleaseStringUTFChars(lora_str, lora_chars);
     int result = llama->applyLoraAdapters(lora);
     if (result != 0) {
-<<<<<<< HEAD
         LOGI("[Cactus] Failed to apply lora adapters");
         context_map.erase((long) llama->ctx);
         llama_free(llama->ctx);
@@ -414,13 +406,6 @@
     if (cb_ctx) {
         env->DeleteGlobalRef(cb_ctx->callback);
         delete cb_ctx;
-=======
-      LOGE("[CACTUS] Failed to apply lora adapters");
-      llama_free(llama->ctx);
-      context_map.erase((long) llama->ctx);
-      delete llama;
-      return -1;
->>>>>>> 6fbc5fd3
     }
 
     return reinterpret_cast<jlong>(llama->ctx);
