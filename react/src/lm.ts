--- conflicted
+++ resolved
@@ -38,13 +38,6 @@
       setCactusToken(cactusToken);
     }
 
-<<<<<<< HEAD
-    // Avoid two back-to-back loads on devices where GPU off-load is unsupported (Android).
-    const needGpuAttempt = Platform.OS !== 'android' && (params.n_gpu_layers ?? 0) > 0
-    const configs = needGpuAttempt
-      ? [params, { ...params, n_gpu_layers: 0 }]
-      : [{ ...params, n_gpu_layers: 0 }]
-=======
     const maxRetries = retryOptions?.maxRetries ?? 3;
     const delayMs = retryOptions?.delayMs ?? 1000;
 
@@ -52,7 +45,6 @@
       params,
       { ...params, n_gpu_layers: 0 } 
     ];
->>>>>>> 6fbc5fd3
 
     const sleep = (ms: number): Promise<void> => {
       return new Promise(resolve => {
