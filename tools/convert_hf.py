#!/usr/bin/env python3
import numpy as np
import struct
import sys
import json
import argparse
from pathlib import Path

try:
    from transformers import AutoTokenizer, AutoModelForCausalLM, AutoModel
    import torch
except ImportError:
    print("Please install required packages: pip install torch transformers")
    sys.exit(1)

try:
    from huggingface_hub import hf_hub_download  # type: ignore
except ImportError:
    hf_hub_download = None  # type: ignore

def save_tensor_with_header(tensor, output_path, precision='FP32', transpose=False, stats_tracker=None, args=None, model_type=None):
    if isinstance(tensor, torch.Tensor):
        data = tensor.detach().cpu().numpy()
    else:
        data = np.array(tensor)

    original_data = data.copy()

    if model_type == 'gemma' and 'norm' in str(output_path):
        data = data + 1.0
        original_data = data.copy()
        
    mean_val = np.mean(original_data)
    std_val = np.std(original_data)
    min_val = np.min(original_data)
    max_val = np.max(original_data)
    
    
    if precision == 'INT8':
        filename = output_path.name
        if any(x in filename for x in ['norm', 'bias']) or (model_type == 'bert' and 'embedding' in filename):
            precision = 'FP16'
    
    if precision == 'INT8':
        qmin, qmax = -128, 127
        standard_scale = (max_val - min_val) / (qmax - qmin) if max_val != min_val else 1.0
        
        standard_zero_point = qmax - max_val / standard_scale
        standard_zero_point_clipped = np.clip(np.round(standard_zero_point), qmin, qmax)
        test_quantized = np.clip(np.round(original_data / standard_scale + standard_zero_point_clipped), qmin, qmax)
        test_saturation = np.sum(np.abs(test_quantized) >= 127) / original_data.size
        
        saturation_threshold = args.saturation_threshold if args else 0.01
        if test_saturation > saturation_threshold:
            outlier_percentile = args.outlier_percentile if args else 0.01
            lower_percentile = np.percentile(original_data, outlier_percentile)
            upper_percentile = np.percentile(original_data, 100 - outlier_percentile)
            
            mean_val = np.mean(original_data)
            std_val = np.std(original_data)
            sigma_multiplier = args.sigma_multiplier if args else 3.5
            three_sigma_min = mean_val - sigma_multiplier * std_val
            three_sigma_max = mean_val + sigma_multiplier * std_val
            
            clipped_min = max(min_val, min(lower_percentile, three_sigma_min))
            clipped_max = min(max_val, max(upper_percentile, three_sigma_max))
            
            range_threshold = args.range_threshold if args else 0.5
            if (clipped_max - clipped_min) < range_threshold * (max_val - min_val):
                clipped_min = min_val
                clipped_max = max_val
        else:
            clipped_min = min_val
            clipped_max = max_val
        
        abs_max = max(abs(clipped_min), abs(clipped_max))
        scale = abs_max / 127.0 if abs_max != 0 else 1.0
        
        quantized_data = np.clip(np.round(original_data / scale), qmin, qmax).astype(np.int8)

        dequantized_data = quantized_data.astype(np.float32) * scale
        mse_error = np.mean((original_data - dequantized_data) ** 2)
        snr_db = 10 * np.log10(np.var(original_data) / mse_error) if mse_error > 0 else float('inf')

        original_flat = original_data.flatten()
        dequantized_flat = dequantized_data.flatten()
        cos_sim = np.dot(original_flat, dequantized_flat) / (np.linalg.norm(original_flat) * np.linalg.norm(dequantized_flat))
        saturated_values = np.sum(np.abs(quantized_data) == 127)
        saturation_percent = (saturated_values / quantized_data.size) * 100
        data = quantized_data

        if stats_tracker:
            stats_tracker['quantized_tensors'] += 1
            stats_tracker['quantized_parameters'] += original_data.size
            stats_tracker['mse_values'].append(mse_error)
            stats_tracker['snr_values'].append(snr_db)
            stats_tracker['cos_sim_values'].append(cos_sim)
            saturation_warning_threshold = args.saturation_warning_threshold if args else 0.1
            if saturation_percent > saturation_warning_threshold:
                stats_tracker['saturation_warnings'] += 1
    elif precision == 'FP16':
        data = data.astype(np.float16)
        scale = 1.0
    else:
        data = data.astype(np.float32)
        scale = 1.0
    
    if stats_tracker:
        stats_tracker['total_tensors'] += 1
        stats_tracker['total_parameters'] += original_data.size
    
    shape = list(data.shape)
    if transpose and len(shape) == 2:
        data = data.T
        shape = [shape[1], shape[0]]
    
    data = data.flatten()
    
    print(f"Saving {output_path.name}: {precision} {shape}")
    
    with open(output_path, 'wb') as f:
        ndim = len(shape)
        f.write(struct.pack('<I', ndim))
        
        for dim in shape:
            f.write(struct.pack('<Q', dim))
        
        if precision == 'INT8':
            prec_val = 0
        elif precision == 'FP16':
            prec_val = 1
        else: 
            prec_val = 2
        f.write(struct.pack('<I', prec_val))
        
        if precision == 'INT8':
            element_size = 1
        elif precision == 'FP16':
            element_size = 2
        else: 
            element_size = 4
        byte_size = data.size * element_size
        f.write(struct.pack('<Q', byte_size))
        
        if precision == 'INT8':
            f.write(struct.pack('<f', scale))
            
        f.write(data.tobytes())
    
    if precision == 'INT8':
        scale_path = output_path.with_suffix('.scale')
        with open(scale_path, 'w') as f:
            f.write(f"{scale:.10f}\n")


def format_config_value(value):
    if isinstance(value, bool):
        return 'true' if value else 'false'
    if isinstance(value, (list, tuple)):
        return ','.join(str(v) for v in value)
    return str(value)

def convert_hf_model_weights(model, output_dir, precision='INT8', args=None):
    
    quantization_stats = {
        'total_tensors': 0,
        'quantized_tensors': 0,
        'total_parameters': 0,
        'quantized_parameters': 0,
        'mse_values': [],
        'snr_values': [],
        'cos_sim_values': [],
        'saturation_warnings': 0
    }
    
    state_dict = model.state_dict()
    config = model.config
    saved_tensor_full_names = set()
    
    
    tie_word_embeddings = getattr(config, 'tie_word_embeddings', False)
    model_type_str = getattr(config, 'model_type', '').lower()

    if 'gemma' in model_type_str:
        detected_model_type = 'gemma'
    elif 'lfm2' in model_type_str:
        detected_model_type = 'lfm2'
    elif 'qwen' in model_type_str:
        detected_model_type = 'qwen'
    elif 'llama' in model_type_str:
        if('smol' in str(output_dir)):
            detected_model_type = 'smol'
        else:
            detected_model_type = 'llama'
    elif 'bert' in model_type_str:
        detected_model_type = 'bert'
    else:
        detected_model_type = 'qwen'
        if model_type_str:
            print(f"  Warning: Unknown model type '{model_type_str}', defaulting to 'qwen'")

    model_config = {
        'vocab_size': getattr(config, 'vocab_size', 0),
        'hidden_dim': getattr(config, 'hidden_size', 0),
        'num_layers': getattr(config, 'num_hidden_layers', getattr(config, 'num_layers', 0)),
        'attention_heads': getattr(config, 'num_attention_heads', 0),
        'attention_kv_heads': getattr(config, 'num_key_value_heads', getattr(config, 'num_attention_heads', 0)),
        'ffn_intermediate_dim': getattr(config, 'intermediate_size', getattr(config, 'n_inner', 0)),
        'context_length': getattr(config, 'max_position_embeddings', getattr(config, 'max_sequence_length', 0)),
<<<<<<< HEAD
        'rope_theta': getattr(config, 'rope_theta', 10000.0),
        'attention_head_dim': getattr(config, 'head_dim', getattr(config, 'hidden_size', 0) // max(getattr(config, 'num_attention_heads', 1), 1)),
=======
        'rope_theta': getattr(config, 'rope_theta', getattr(config, 'rotary_emb_base', 10000.0)),
        'attention_head_dim': getattr(config, 'head_dim', getattr(config, 'hidden_size', 0) // getattr(config, 'num_attention_heads', 1)),
        'layer_norm_eps': getattr(config, 'layer_norm_eps', getattr(config, 'layer_norm_epsilon', getattr(config, 'rms_norm_eps', 1e-6))),
        'num_experts': getattr(config, 'num_experts', 0),
        'num_shared_experts': getattr(config, 'num_shared_experts', 0),
        'num_top_experts': getattr(config, 'moe_top_k', getattr(config, 'num_top_experts', 0)),
        'moe_every_n_layers': getattr(config, 'moe_every_n_layers', 0),
>>>>>>> a40f1dbb
        'tie_word_embeddings': tie_word_embeddings,
        'model_type': detected_model_type,
        'layer_norm_eps': getattr(config, 'layer_norm_eps', None) or getattr(config, 'rms_norm_eps', None) or getattr(config, 'norm_eps', 1e-6), 
    }

<<<<<<< HEAD
    if detected_model_type == 'lfm2':
        layer_types = getattr(config, 'layer_types', [])
        model_config['layer_types'] = layer_types
        model_config['conv_L_cache'] = getattr(config, 'conv_L_cache', 0)
    
=======
>>>>>>> a40f1dbb
    embed_names = ['model.embed_tokens.weight', 'embed_tokens.weight', 'embeddings.weight', 'transformer.wte.weight']
    embedding_found = False
    for name in embed_names:
        if name in state_dict:
            embedding_tensor = state_dict[name]
            save_tensor_with_header(embedding_tensor, output_dir / "token_embeddings.weights", precision, transpose=False, stats_tracker=quantization_stats, args=args, model_type=detected_model_type)
            saved_tensor_full_names.add(name)
            embedding_found = True
            break
    if model_type_str == 'nomic_bert':
        if 'embeddings.word_embeddings.weight' in state_dict:
            fused_embedding_tensor = state_dict['embeddings.word_embeddings.weight'] + state_dict.get('embeddings.token_type_embeddings.weight', torch.zeros([1]))
            save_tensor_with_header(fused_embedding_tensor, output_dir / "token_embeddings.weights", precision, transpose=False, stats_tracker=quantization_stats, args=args, model_type=detected_model_type)
            embedding_found = True
    
    if embedding_found:
        embedding_norm_names = {'emb_ln.weight': 'embedding_layernorm.weight', 'emb_ln.bias': 'embedding_layernorm.bias'}
        for name, file_name in embedding_norm_names.items():
            if name in state_dict:
                save_tensor_with_header(state_dict[name], output_dir / file_name, precision, stats_tracker=quantization_stats, args=args, model_type=detected_model_type)
    
    if not tie_word_embeddings:
        output_names = ['lm_head.weight', 'output.weight', 'transformer.lm_head.weight']
        for name in output_names:
            if name in state_dict:
                tensor = state_dict[name]
                save_tensor_with_header(tensor, output_dir / "output_weight.weights", precision, transpose=False, stats_tracker=quantization_stats, args=args, model_type=detected_model_type)
                saved_tensor_full_names.add(name)
                break
    
    output_norm_names = ['model.norm.weight', 'norm.weight', 'final_layernorm.weight', 'transformer.ln_f.weight', 'model.embedding_norm.weight']
    for name in output_norm_names:
        if name in state_dict:
            tensor = state_dict[name]
            save_tensor_with_header(tensor, output_dir / "output_norm.weights", precision, stats_tracker=quantization_stats, args=args, model_type=detected_model_type)
            saved_tensor_full_names.add(name)
            break
    
    num_layers = model_config['num_layers']
    missing_tensors = []
    for i in range(num_layers):
        
        layer_prefixes = [f'model.layers.{i}.', f'layers.{i}.', f'transformer.h.{i}.', f'encoder.layers.{i}.']
        
        layer_prefix = None
        for prefix in layer_prefixes:
            if any(key.startswith(prefix) for key in state_dict.keys()):
                layer_prefix = prefix
                break
        
        if not layer_prefix:
            continue

        weight_patterns = [
            (['self_attn.q_proj.weight', 'attn.q_proj.weight', 'attn.c_attn.weight'], precision, f'layer_{i}_attn_q.weights', False),
            (['self_attn.k_proj.weight', 'attn.k_proj.weight'], precision, f'layer_{i}_attn_k.weights', False),
            (['self_attn.v_proj.weight', 'attn.v_proj.weight'], precision, f'layer_{i}_attn_v.weights', False),
            (['self_attn.o_proj.weight', 'attn.o_proj.weight', 'attn.c_proj.weight', 'self_attn.out_proj.weight'], precision, f'layer_{i}_attn_output.weights', False),
            (['input_layernorm.weight', 'ln_1.weight', 'operator_norm.weight'], precision, f'layer_{i}_input_norm.weights', False),
            (['self_attn.q_norm.weight', 'self_attn.q_layernorm.weight'], precision, f'layer_{i}_attn_q_norm.weights', False),
            (['self_attn.k_norm.weight', 'self_attn.k_layernorm.weight'], precision, f'layer_{i}_attn_k_norm.weights', False),
            (['mlp.gate_proj.weight', 'mlp.c_fc.weight', 'feed_forward.w1.weight'], precision, f'layer_{i}_ffn_gate.weights', False),
            (['mlp.up_proj.weight', 'feed_forward.w3.weight'], precision, f'layer_{i}_ffn_up.weights', False),
            (['mlp.down_proj.weight', 'mlp.c_proj.weight', 'feed_forward.w2.weight'], precision, f'layer_{i}_ffn_down.weights', False),
            (['post_attention_layernorm.weight', 'ln_2.weight', 'ffn_norm.weight'], precision, f'layer_{i}_post_attn_norm.weights', False),
            # Gemma3 specific layer norms 
            (['pre_feedforward_layernorm.weight'], precision, f'layer_{i}_pre_ffn_norm.weights', False),
            (['post_feedforward_layernorm.weight'], precision, f'layer_{i}_post_ffn_norm.weights', False),
<<<<<<< HEAD
            (['conv.in_proj.weight'], precision, f'layer_{i}_conv_in_proj.weights', False),
            (['conv.out_proj.weight'], precision, f'layer_{i}_conv_out_proj.weights', False),
            (['conv.conv.weight'], precision, f'layer_{i}_conv_depthwise.weights', False),
=======
            # Nomic BERT specific parameters
            (['attn.Wqkv.bias'], precision, f'layer_{i}_attn_{{channel}}.bias', False),
            (['attn.Wqkv.weight'], precision, f'layer_{i}_attn_{{channel}}.weights', False),
            (['attn.out_proj.bias'], precision, f'layer_{i}_attn_output.bias', False),
            (['attn.out_proj.weight'], precision, f'layer_{i}_attn_output.weights', False),
            (['mlp.fc1.bias'], precision, f'layer_{i}_mlp_fc1.bias', False),
            (['mlp.fc1.weight'], precision, f'layer_{i}_mlp_fc1.weights', False),
            (['mlp.fc2.bias'], precision, f'layer_{i}_mlp_fc2.bias', False),
            (['mlp.fc2.weight'], precision, f'layer_{i}_mlp_fc2.weights', False),
            (['norm1.bias'], precision, f'layer_{i}_norm1.bias', False),
            (['norm1.weight'], precision, f'layer_{i}_norm1.weights', False),
            (['norm2.bias'], precision, f'layer_{i}_norm2.bias', False),
            (['norm2.weight'], precision, f'layer_{i}_norm2.weights', False),
            (['mlp.experts.bias'], precision, f'layer_{i}_mlp_experts.bias', False),
            (['mlp.experts.mlp.w1'], precision, f'layer_{i}_mlp_expert_{{channel}}.mlp1.weights', False),
            (['mlp.experts.mlp.w2'], precision, f'layer_{i}_mlp_expert_{{channel}}.mlp2.weights', True),
            (['mlp.router.layer.weight'], precision, f'layer_{i}_mlp_router.layer.weights', False),
>>>>>>> a40f1dbb
        ]
        
        for name_patterns, tensor_precision, output_name, should_transpose in weight_patterns:
            found = False
            for pattern in name_patterns:
                full_name = layer_prefix + pattern
                if full_name in state_dict:
                    tensor = state_dict[full_name]
                    if pattern.startswith('attn.Wqkv.') and model_type_str == 'nomic_bert':
                        if tensor.ndim == 1:
                            tensor = tensor.reshape(3, -1)
                        elif tensor.ndim == 2:
                            tensor = tensor.reshape(3, -1, tensor.size(-1))
                        else:
                            raise ValueError(f"Invalid tensor shape: {tensor.shape}")
                        for j, ch in enumerate(['q', 'k', 'v']):
                            channel_output_name = output_name.replace('{channel}', ch)
                            save_tensor_with_header(tensor[j], output_dir / channel_output_name, tensor_precision, transpose=should_transpose, stats_tracker=quantization_stats, args=args, model_type=detected_model_type)
                        found = True
                        break
                    elif model_type_str == 'nomic_bert' and pattern.startswith('mlp.experts.') and 'bias' not in pattern:
                        num_experts = model_config['num_experts']
                        if tensor.ndim != 2:
                            raise ValueError(f"Invalid tensor shape: {tensor.shape}")
                        tensor = tensor.reshape(num_experts, -1, tensor.size(-1))
                        for expert_idx in range(num_experts):
                            expert_tensor = tensor[expert_idx]
                            expert_output_name = output_name.replace('{channel}', str(expert_idx))
                            save_tensor_with_header(expert_tensor, output_dir / expert_output_name, tensor_precision, transpose=should_transpose, stats_tracker=quantization_stats, args=args, model_type=detected_model_type)
                        found = True
                        break
                    save_tensor_with_header(tensor, output_dir / output_name, tensor_precision, transpose=should_transpose, stats_tracker=quantization_stats, args=args, model_type=detected_model_type)
                    saved_tensor_full_names.add(full_name)
                    found = True
                    break
            
            if not found and 'c_attn.weight' in name_patterns[0]:
                attn_name = layer_prefix + 'attn.c_attn.weight'
                if attn_name in state_dict:
                    combined_weight = state_dict[attn_name]
                    hidden_size = combined_weight.shape[0]
                    q_weight = combined_weight[:, :hidden_size]
                    k_weight = combined_weight[:, hidden_size:2*hidden_size]
                    v_weight = combined_weight[:, 2*hidden_size:]
                    
                    save_tensor_with_header(q_weight, output_dir / f'layer_{i}_attn_q.weights', precision, transpose=False, stats_tracker=quantization_stats, args=args, model_type=detected_model_type)
                    save_tensor_with_header(k_weight, output_dir / f'layer_{i}_attn_k.weights', precision, transpose=False, stats_tracker=quantization_stats, args=args, model_type=detected_model_type)
                    save_tensor_with_header(v_weight, output_dir / f'layer_{i}_attn_v.weights', precision, transpose=False, stats_tracker=quantization_stats, args=args, model_type=detected_model_type)
                    saved_tensor_full_names.add(attn_name)
                    found = True
    
    if saved_tensor_full_names != set(state_dict.keys()):
        print(f"Warning: Unsaved tensors: {set(state_dict.keys()) - saved_tensor_full_names}")
            
            if not found:
                missing_tensors.append((i, output_name, name_patterns))
    
    if missing_tensors:
        missing_report = output_dir / "missing_weights.txt"
        with open(missing_report, 'w') as fh:
            fh.write("# Missing tensors during conversion\n")
            for layer_idx, output_name, patterns in missing_tensors:
                pattern_list = ', '.join(patterns)
                fh.write(f"layer={layer_idx}, output={output_name}, patterns=[{pattern_list}]\n")
        print(f"Warning: {len(missing_tensors)} tensors were not exported. See {missing_report.name} for details.")

    if quantization_stats['quantized_tensors'] > 0:
        mse_values = np.array(quantization_stats['mse_values'])
        snr_values = np.array(quantization_stats['snr_values'])
        cos_sim_values = np.array(quantization_stats['cos_sim_values'])
        
        print("\nQuantization Summary:")
        print(f"MSE - Mean: {np.mean(mse_values):.2e}, Max: {np.max(mse_values):.2e}, Median: {np.median(mse_values):.2e}, Min: {np.min(mse_values):.2e}")
        print(f"SNR - Mean: {np.mean(snr_values):.1f}dB, Max: {np.max(snr_values):.1f}dB, Median: {np.median(snr_values):.1f}dB, Min: {np.min(snr_values):.1f}dB")
        print(f"CosSim - Mean: {np.mean(cos_sim_values):.6f}, Max: {np.mean(cos_sim_values):.6f}, Median: {np.median(cos_sim_values):.6f}, Min: {np.min(cos_sim_values):.6f}")
        fp16_tensors = quantization_stats['total_tensors'] - quantization_stats['quantized_tensors']
        low_snr_fallbacks = quantization_stats.get('low_snr_fallbacks', 0)
        snr_threshold = args.snr_threshold if args else 30.0
        print(f"Processed {quantization_stats['quantized_tensors']} INT8 tensors, {fp16_tensors} FP16 tensors ({low_snr_fallbacks} SNR<{snr_threshold}dB fallbacks)")
    
    return model_config

def convert_hf_tokenizer(tokenizer, output_dir):
    is_sentencepiece = False
    tokenizer_model_path = None

    if hasattr(tokenizer, 'vocab_file'):
        vocab_file = tokenizer.vocab_file
        if vocab_file and vocab_file.endswith('.model'):
            is_sentencepiece = True
            tokenizer_model_path = vocab_file

    if not is_sentencepiece and hasattr(tokenizer, 'sp_model'):
        is_sentencepiece = True
        if hf_hub_download:
            try:
                tokenizer_model_path = hf_hub_download(
                    repo_id=tokenizer.name_or_path,
                    filename="tokenizer.model"
                )
            except Exception:
                pass

    if is_sentencepiece and tokenizer_model_path:
        import shutil
        dest_path = output_dir / "tokenizer.model"
        try:
            shutil.copy2(tokenizer_model_path, dest_path)
            print(f"  Copied SentencePiece model to {dest_path.name}")
        except Exception as e:
            print(f"  Warning: Could not copy tokenizer.model: {e}")

    tokenizer_json_data = {}
    tokenizer_json_path = output_dir / "tokenizer.json"
    try:
        tokenizer.save_pretrained(output_dir)
        if tokenizer_json_path.exists():
            with open(tokenizer_json_path, 'r', encoding='utf-8') as f:
                tokenizer_json_data = json.load(f)
    except Exception as e:
        print(f"  Warning: Could not save tokenizer JSON: {e}")

    vocab = tokenizer.get_vocab()

    id_to_token = [""] * len(vocab)
    for token, token_id in vocab.items():
        if token_id < len(id_to_token):
            id_to_token[token_id] = token

    vocab_output = output_dir / "vocab.txt"

    if is_sentencepiece:
        with open(vocab_output, 'w', encoding='utf-8') as f:
            for token_id, token in enumerate(id_to_token):
                if token:
                    f.write(f"{token_id}\t{token}\n")
        print(f"  Saved SentencePiece vocabulary (ID\\ttoken format)")
    else:
        with open(vocab_output, 'w', encoding='utf-8') as f:
            for token in id_to_token:
                f.write(token + '\n')
        print(f"  Saved BPE vocabulary (line-by-line format)")
    
    
    merges_output = output_dir / "merges.txt"

    def write_merges_file(merges_list):
        with open(merges_output, 'w', encoding='utf-8', newline='') as f:
            f.write("#version: 0.2\n")
            for merge in merges_list:
                f.write(f"{' '.join(merge)}\n")

    merges_written = False

    if not is_sentencepiece and tokenizer_json_data:
        merges_from_json = tokenizer_json_data.get("model", {}).get("merges", []) or []
        write_merges_file(merges_from_json)
        merges_written = True

    if not merges_written and hf_hub_download:
        try:
            import shutil
            merges_file = hf_hub_download(repo_id=tokenizer.name_or_path, filename="merges.txt")
            shutil.copy2(merges_file, merges_output)
            merges_written = True
        except Exception:
            pass

    if not merges_written and hasattr(tokenizer, 'backend_tokenizer') and tokenizer.backend_tokenizer:
        backend = tokenizer.backend_tokenizer
        merges = []

        if hasattr(backend, 'model'):
            model = backend.model
            if hasattr(model, 'merges'):
                merges = model.merges

        write_merges_file(merges)
        merges_written = True

    if not merges_written:
        write_merges_file([])
    
    
    special_tokens = {}
    special_token_ids = {}
    
    if hasattr(tokenizer, 'eos_token_id') and tokenizer.eos_token_id is not None:
        special_token_ids['eos_token_id'] = tokenizer.eos_token_id
        special_tokens[tokenizer.eos_token_id] = tokenizer.eos_token or "<|endoftext|>"
    
    if hasattr(tokenizer, 'pad_token_id') and tokenizer.pad_token_id is not None:
        special_token_ids['pad_token_id'] = tokenizer.pad_token_id
        special_tokens[tokenizer.pad_token_id] = tokenizer.pad_token or "<|endoftext|>"
    
    if hasattr(tokenizer, 'bos_token_id') and tokenizer.bos_token_id is not None:
        special_token_ids['bos_token_id'] = tokenizer.bos_token_id
        special_tokens[tokenizer.bos_token_id] = tokenizer.bos_token or "<|startoftext|>"
    
    if hasattr(tokenizer, 'unk_token_id') and tokenizer.unk_token_id is not None:
        special_token_ids['unk_token_id'] = tokenizer.unk_token_id
        special_tokens[tokenizer.unk_token_id] = tokenizer.unk_token or "<|unknown|>"
    
    additional_special_tokens = []
    if hasattr(tokenizer, 'additional_special_tokens'):
        for token in tokenizer.additional_special_tokens or []:
            token_id = tokenizer.convert_tokens_to_ids(token)
            if token_id != tokenizer.unk_token_id:
                special_tokens[token_id] = token
                additional_special_tokens.append({"token": token, "id": token_id})

    model_type = getattr(tokenizer, 'name_or_path', '').lower()
    if 'gemma' in model_type:
        gemma_special_tokens = {
            '<start_of_turn>': None,
            '<end_of_turn>': None,
            '<start_of_image>': None,
            '<end_of_image>': None
        }

        vocab = tokenizer.get_vocab()
        for token_str in gemma_special_tokens.keys():
            if token_str in vocab:
                token_id = vocab[token_str]
                gemma_special_tokens[token_str] = token_id
                special_tokens[token_id] = token_str
                print(f"    Found Gemma special token: {token_str} (ID: {token_id})")

        missing_tokens = [k for k, v in gemma_special_tokens.items() if v is None]
        if missing_tokens and is_sentencepiece and tokenizer_model_path:
            try:
                import sentencepiece as spm
                sp = spm.SentencePieceProcessor(model_file=tokenizer_model_path)
                for token_str in missing_tokens:
                    token_id = sp.piece_to_id(token_str)
                    if token_id != sp.unk_id():
                        gemma_special_tokens[token_str] = token_id
                        special_tokens[token_id] = token_str
                        print(f"    Found Gemma special token via SentencePiece: {token_str} (ID: {token_id})")
            except Exception as e:
                print(f"    Warning: Could not check SentencePiece for Gemma tokens: {e}")

        if gemma_special_tokens['<start_of_turn>'] is None:
            hardcoded_ids = {
                '<start_of_turn>': 105,
                '<end_of_turn>': 106
            }
            for token_str, token_id in hardcoded_ids.items():
                if token_str in gemma_special_tokens and gemma_special_tokens[token_str] is None:
                    if token_id not in special_tokens:
                        gemma_special_tokens[token_str] = token_id
                        special_tokens[token_id] = token_str
                        print(f"    Using hardcoded Gemma special token: {token_str} (ID: {token_id})")
    
    chat_template_data = {}
    if hasattr(tokenizer, 'chat_template') and tokenizer.chat_template:
        chat_template_output = output_dir / "chat_template.jinja2"
        with open(chat_template_output, 'w', encoding='utf-8') as f:
            f.write(tokenizer.chat_template)
        chat_template_data["chat_template"] = tokenizer.chat_template
    
    tokenizer_full_config = {}
    added_tokens_decoder = {}
    tool_tokens = {}
    
    try:
        config_path = None
        if hasattr(tokenizer, 'name_or_path') and hf_hub_download:
            try:
                config_path = hf_hub_download(repo_id=tokenizer.name_or_path, filename="tokenizer_config.json")
                with open(config_path, 'r') as f:
                    tokenizer_full_config = json.load(f)
                    
                    if 'chat_template' in tokenizer_full_config and not chat_template_data:
                        chat_template_output = output_dir / "chat_template.jinja2"
                        with open(chat_template_output, 'w', encoding='utf-8') as f:
                            f.write(tokenizer_full_config['chat_template'])
                        chat_template_data["chat_template"] = tokenizer_full_config['chat_template']
                    
                    if 'added_tokens_decoder' in tokenizer_full_config:
                        added_tokens_decoder = tokenizer_full_config['added_tokens_decoder']
                        
                        print("  Extracting special tokens from tokenizer_config.json...")
                        for token_id_str, token_info in added_tokens_decoder.items():
                            content = token_info.get('content', '')
                            token_id = int(token_id_str)
                            
                            tool_related = ['<tool_call>', '</tool_call>', 
                                          '<tool_response>', '</tool_response>',
                                          '<tools>', '</tools>',
                                          '<think>', '</think>']
                            
                            if any(x == content for x in tool_related):
                                tool_tokens[token_id] = token_info
                                print(f"    Found tool token: {content} (ID: {token_id})")
                                special_tokens[token_id] = content
                                
            except Exception as e:
                print(f"  Note: Could not load full tokenizer config: {e}")
                pass
    except Exception:
        pass
    
    
    special_tokens_output = output_dir / "special_tokens.json"
    with open(special_tokens_output, 'w', encoding='utf-8') as f:
        json.dump({
            **special_token_ids,
            "vocab_size": len(vocab),
            "model_max_length": getattr(tokenizer, 'model_max_length', 131072),
            "special_tokens": special_tokens,
            "additional_special_tokens": additional_special_tokens,
            **chat_template_data
        }, f, indent=2, ensure_ascii=False)
    
    
    tokenizer_config_output = output_dir / "tokenizer_config.txt"
    with open(tokenizer_config_output, 'w') as f:
        f.write(f"vocab_size={len(vocab)}\n")
        for key, value in special_token_ids.items():
            f.write(f"{key}={value}\n")
        f.write(f"model_max_length={getattr(tokenizer, 'model_max_length', 131072)}\n")

        if is_sentencepiece:
            f.write("tokenizer_type=sentencepiece\n")
        else:
            f.write("tokenizer_type=bpe\n")

        if chat_template_data:
            f.write("has_chat_template=true\n")
        else:
            f.write("has_chat_template=false\n")
        if len(tool_tokens) > 0:
            f.write(f"has_tool_support=true\n")
            f.write(f"tool_token_count={len(tool_tokens)}\n")
    

def convert_hf_to_cactus(model_name, output_dir, precision='INT8', cache_dir=None, args=None):
    output_dir = Path(output_dir)
    output_dir.mkdir(parents=True, exist_ok=True)
    
    print(f"Converting {model_name} to {precision}...")
    
    try:
        tokenizer = AutoTokenizer.from_pretrained(
            model_name, 
            cache_dir=cache_dir,
            trust_remote_code=True,
        )
        try:
            model = AutoModelForCausalLM.from_pretrained(
                model_name,
                cache_dir=cache_dir,
                trust_remote_code=True,
                dtype=torch.float32
            )
        except ValueError:
            model = AutoModel.from_pretrained(
                model_name,
                cache_dir=cache_dir,
                trust_remote_code=True,
                dtype=torch.float32
            )
    except Exception as e:
        print(f"Error: {e}")
        sys.exit(1)
    
    config = convert_hf_model_weights(model, output_dir, precision, args)
    
    if precision == 'INT8':
        config['precision'] = "FP16"
    else:
        config['precision'] = precision
    
    config_path = output_dir / "config.txt"
    with open(config_path, 'w') as f:
        for key, value in config.items():
            f.write(f"{key}={format_config_value(value)}\n")
    
    convert_hf_tokenizer(tokenizer, output_dir)
    print(f"\nConversion complete: {output_dir}")
    
    del model
    del tokenizer
    if torch.cuda.is_available():
        torch.cuda.empty_cache()

def create_parser():
    parser = argparse.ArgumentParser(
        description='Convert HuggingFace models to Cactus format',
        formatter_class=argparse.ArgumentDefaultsHelpFormatter
    )
    
    parser.add_argument('model_name', help='HuggingFace model name (e.g., "Qwen/Qwen3-0.6B")')
    parser.add_argument('output_dir', help='Directory to write converted files')
    parser.add_argument('--precision', choices=['INT8', 'FP16', 'FP32'], default='INT8',
                       help='Quantization precision')
    parser.add_argument('--cache-dir', help='Cache directory for HuggingFace models')
    
    quant_group = parser.add_argument_group('Quantization Parameters')
    quant_group.add_argument('--snr-threshold', type=float, default=20.0,
                            help='Minimum SNR (dB) for INT8 quantization, fallback to FP32 below this')
    quant_group.add_argument('--saturation-threshold', type=float, default=0.01,
                            help='Saturation threshold for outlier clipping (0.0-1.0)')
    quant_group.add_argument('--outlier-percentile', type=float, default=0.01,
                            help='Percentile for outlier detection (0.0-50.0)')
    quant_group.add_argument('--sigma-multiplier', type=float, default=3.5,
                            help='Standard deviation multiplier for range clipping')
    quant_group.add_argument('--range-threshold', type=float, default=0.5,
                            help='Minimum range preservation ratio (0.0-1.0)')
    quant_group.add_argument('--saturation-warning-threshold', type=float, default=0.1,
                            help='Saturation percentage threshold for warnings')
    
    return parser

if __name__ == '__main__':
    parser = create_parser()
    args = parser.parse_args()
    
    if args.precision not in ['INT8', 'FP16', 'FP32']:
        print(f"Error: Invalid precision '{args.precision}'. Must be INT8, FP16, or FP32")
        sys.exit(1)
    
    convert_hf_to_cactus(args.model_name, args.output_dir, args.precision, args.cache_dir, args)<|MERGE_RESOLUTION|>--- conflicted
+++ resolved
@@ -207,10 +207,6 @@
         'attention_kv_heads': getattr(config, 'num_key_value_heads', getattr(config, 'num_attention_heads', 0)),
         'ffn_intermediate_dim': getattr(config, 'intermediate_size', getattr(config, 'n_inner', 0)),
         'context_length': getattr(config, 'max_position_embeddings', getattr(config, 'max_sequence_length', 0)),
-<<<<<<< HEAD
-        'rope_theta': getattr(config, 'rope_theta', 10000.0),
-        'attention_head_dim': getattr(config, 'head_dim', getattr(config, 'hidden_size', 0) // max(getattr(config, 'num_attention_heads', 1), 1)),
-=======
         'rope_theta': getattr(config, 'rope_theta', getattr(config, 'rotary_emb_base', 10000.0)),
         'attention_head_dim': getattr(config, 'head_dim', getattr(config, 'hidden_size', 0) // getattr(config, 'num_attention_heads', 1)),
         'layer_norm_eps': getattr(config, 'layer_norm_eps', getattr(config, 'layer_norm_epsilon', getattr(config, 'rms_norm_eps', 1e-6))),
@@ -218,20 +214,16 @@
         'num_shared_experts': getattr(config, 'num_shared_experts', 0),
         'num_top_experts': getattr(config, 'moe_top_k', getattr(config, 'num_top_experts', 0)),
         'moe_every_n_layers': getattr(config, 'moe_every_n_layers', 0),
->>>>>>> a40f1dbb
         'tie_word_embeddings': tie_word_embeddings,
         'model_type': detected_model_type,
         'layer_norm_eps': getattr(config, 'layer_norm_eps', None) or getattr(config, 'rms_norm_eps', None) or getattr(config, 'norm_eps', 1e-6), 
     }
 
-<<<<<<< HEAD
     if detected_model_type == 'lfm2':
         layer_types = getattr(config, 'layer_types', [])
         model_config['layer_types'] = layer_types
         model_config['conv_L_cache'] = getattr(config, 'conv_L_cache', 0)
     
-=======
->>>>>>> a40f1dbb
     embed_names = ['model.embed_tokens.weight', 'embed_tokens.weight', 'embeddings.weight', 'transformer.wte.weight']
     embedding_found = False
     for name in embed_names:
@@ -300,11 +292,9 @@
             # Gemma3 specific layer norms 
             (['pre_feedforward_layernorm.weight'], precision, f'layer_{i}_pre_ffn_norm.weights', False),
             (['post_feedforward_layernorm.weight'], precision, f'layer_{i}_post_ffn_norm.weights', False),
-<<<<<<< HEAD
             (['conv.in_proj.weight'], precision, f'layer_{i}_conv_in_proj.weights', False),
             (['conv.out_proj.weight'], precision, f'layer_{i}_conv_out_proj.weights', False),
             (['conv.conv.weight'], precision, f'layer_{i}_conv_depthwise.weights', False),
-=======
             # Nomic BERT specific parameters
             (['attn.Wqkv.bias'], precision, f'layer_{i}_attn_{{channel}}.bias', False),
             (['attn.Wqkv.weight'], precision, f'layer_{i}_attn_{{channel}}.weights', False),
@@ -322,7 +312,6 @@
             (['mlp.experts.mlp.w1'], precision, f'layer_{i}_mlp_expert_{{channel}}.mlp1.weights', False),
             (['mlp.experts.mlp.w2'], precision, f'layer_{i}_mlp_expert_{{channel}}.mlp2.weights', True),
             (['mlp.router.layer.weight'], precision, f'layer_{i}_mlp_router.layer.weights', False),
->>>>>>> a40f1dbb
         ]
         
         for name_patterns, tensor_precision, output_name, should_transpose in weight_patterns:
