--- conflicted
+++ resolved
@@ -377,131 +377,11 @@
             saved_tensor_full_names.add(name)
             break
 
-    # Vision tower weights (VLM models only - will be skipped for regular models)
-    if is_vlm:
-        vision_items = [
-            ('model.vision_tower.vision_model.embeddings.patch_embedding.weight', 'vision_patch_embedding.weights'),
-            ('model.vision_model.embeddings.patch_embedding.weight', 'vision_patch_embedding.weights'),
-            ('model.vision_tower.vision_model.embeddings.patch_embedding.bias', 'vision_patch_embedding.bias.weights'),
-            ('model.vision_model.embeddings.patch_embedding.bias', 'vision_patch_embedding.bias.weights'),
-            ('model.vision_tower.vision_model.embeddings.position_embedding.weight', 'vision_position_embedding.weights'),
-            ('model.vision_model.embeddings.position_embedding.weight', 'vision_position_embedding.weights'),
-            ('model.vision_tower.vision_model.post_layernorm.weight', 'vision_post_layernorm.weights'),
-            ('model.vision_model.post_layernorm.weight', 'vision_post_layernorm.weights'),
-            ('model.vision_tower.vision_model.post_layernorm.bias', 'vision_post_layernorm.bias.weights'),
-            ('model.vision_model.post_layernorm.bias', 'vision_post_layernorm.bias.weights')
-        ]
-        for key, outname in vision_items:
-            if key in state_dict:
-                save_tensor_with_header(state_dict[key], output_dir / outname, precision, stats_tracker=quantization_stats, args=args, model_type=detected_model_type)
-                saved_tensor_full_names.add(key)
-
-        # Detect number of vision encoder layers
-        import re
-        max_v_idx = -1
-        vision_prefix = None
-        for k in state_dict.keys():
-            # Check vision_tower prefix first (LFM2-VL)
-            m = re.search(r'model\.vision_tower\.vision_model\.encoder\.layers\.(\d+)\.', k)
-            if m:
-                vision_prefix = 'model.vision_tower.vision_model.encoder.layers.'
-                try:
-                    idx = int(m.group(1))
-                    if idx > max_v_idx:
-                        max_v_idx = idx
-                except Exception:
-                    pass
-            # Check model.vision_model prefix
-            if not vision_prefix:
-                m = re.search(r'model\.vision_model\.encoder\.layers\.(\d+)\.', k)
-                if m:
-                    vision_prefix = 'model.vision_model.encoder.layers.'
-                    try:
-                        idx = int(m.group(1))
-                        if idx > max_v_idx:
-                            max_v_idx = idx
-                    except Exception:
-                        pass
-        
-        if not vision_prefix:
-            vision_prefix = 'model.vision_model.encoder.layers.'
-        
-        vision_layers = max_v_idx + 1 if max_v_idx >= 0 else 0
-
-        for i_v in range(vision_layers):
-            vpref = f'{vision_prefix}{i_v}.'
-            for fname, out in [
-                (vpref + 'layer_norm1.weight', f'vision_layer_{i_v}_layer_norm1.weights'),
-                (vpref + 'layer_norm1.bias', f'vision_layer_{i_v}_layer_norm1.bias.weights'),
-                (vpref + 'layer_norm2.weight', f'vision_layer_{i_v}_layer_norm2.weights'),
-                (vpref + 'layer_norm2.bias', f'vision_layer_{i_v}_layer_norm2.bias.weights')
-            ]:
-                if fname in state_dict:
-                    save_tensor_with_header(state_dict[fname], output_dir / out, precision, stats_tracker=quantization_stats, args=args, model_type=detected_model_type)
-                    saved_tensor_full_names.add(fname)
-
-            for fname, out in [
-                (vpref + 'mlp.fc1.weight', f'vision_layer_{i_v}_ffn_fc1.weights'),
-                (vpref + 'mlp.fc1.bias', f'vision_layer_{i_v}_ffn_fc1.bias.weights'),
-                (vpref + 'mlp.fc2.weight', f'vision_layer_{i_v}_ffn_fc2.weights'),
-                (vpref + 'mlp.fc2.bias', f'vision_layer_{i_v}_ffn_fc2.bias.weights')
-            ]:
-                if fname in state_dict:
-                    save_tensor_with_header(state_dict[fname], output_dir / out, precision, stats_tracker=quantization_stats, args=args, model_type=detected_model_type)
-                    saved_tensor_full_names.add(fname)
-
-            for fname, out in [
-                (vpref + 'self_attn.q_proj.weight', f'vision_layer_{i_v}_self_attn_q.weights'),
-                (vpref + 'self_attn.k_proj.weight', f'vision_layer_{i_v}_self_attn_k.weights'),
-                (vpref + 'self_attn.v_proj.weight', f'vision_layer_{i_v}_self_attn_v.weights'),
-                (vpref + 'self_attn.out_proj.weight', f'vision_layer_{i_v}_self_attn_out.weights'),
-                (vpref + 'self_attn.q_proj.bias', f'vision_layer_{i_v}_self_attn_q.bias.weights'),
-                (vpref + 'self_attn.k_proj.bias', f'vision_layer_{i_v}_self_attn_k.bias.weights'),
-                (vpref + 'self_attn.v_proj.bias', f'vision_layer_{i_v}_self_attn_v.bias.weights'),
-                (vpref + 'self_attn.out_proj.bias', f'vision_layer_{i_v}_self_attn_out.bias.weights')
-            ]:
-                if fname in state_dict:
-                    save_tensor_with_header(state_dict[fname], output_dir / out, precision, stats_tracker=quantization_stats, args=args, model_type=detected_model_type)
-                    saved_tensor_full_names.add(fname)
-
-        # Multi-modal projector (LFM2-VL)
-        projector_weights = [
-            ('model.multi_modal_projector.linear_1.weight', 'projector_linear1.weights'),
-            ('model.multi_modal_projector.linear_1.bias', 'projector_linear1.bias.weights'),
-            ('model.multi_modal_projector.linear_2.weight', 'projector_linear2.weights'),
-            ('model.multi_modal_projector.linear_2.bias', 'projector_linear2.bias.weights'),
-            ('model.multi_modal_projector.layer_norm.weight', 'projector_layer_norm.weights'),
-            ('model.multi_modal_projector.layer_norm.bias', 'projector_layer_norm.bias.weights'),
-        ]
-        for key, outname in projector_weights:
-            if key in state_dict:
-                save_tensor_with_header(state_dict[key], output_dir / outname, precision, stats_tracker=quantization_stats, args=args, model_type=detected_model_type)
-                saved_tensor_full_names.add(key)
-        
-        # Connector weights
-        connector_keys = [
-            'model.connector.modality_projection.proj.weight',
-            'connector.modality_projection.proj.weight',
-            'model.connector.proj.weight',
-            'connector.proj.weight'
-        ]
-        for ck in connector_keys:
-            if ck in state_dict:
-                save_tensor_with_header(state_dict[ck], output_dir / 'connector_proj.weights', precision, stats_tracker=quantization_stats, args=args, model_type=detected_model_type)
-                saved_tensor_full_names.add(ck)
-                break
-
     num_layers = model_config['num_layers']
     missing_tensors = []
     for i in range(num_layers):
         
-<<<<<<< HEAD
         layer_prefixes = [f'model.layers.{i}.', f'layers.{i}.', f'transformer.h.{i}.', f'encoder.layers.{i}.', f'decoder.layers.{i}.', f'model.encoder.layers.{i}.', f'model.decoder.layers.{i}.']
-=======
-        # Support both regular and VLM layer prefixes
-        layer_prefixes = [f'model.language_model.layers.{i}.', f'model.text_model.layers.{i}.', 
-                          f'model.layers.{i}.', f'layers.{i}.', f'transformer.h.{i}.', f'encoder.layers.{i}.']
->>>>>>> b2c7fbe8
         
         existing_prefixes = set() #Culprit
         for prefix in layer_prefixes:
@@ -520,33 +400,24 @@
             missing_tensors.append((i, "<no-layer-prefix>", ["<no-matching-prefix>"]))
             continue
 
-        # Conv layers for LFM2 (will be skipped if not present)
-        conv_patterns = [
-            ('conv.conv.weight', f'layer_{i}_conv_depthwise.weights'),
-            ('conv.in_proj.weight', f'layer_{i}_conv_in_proj.weights'),
-            ('conv.out_proj.weight', f'layer_{i}_conv_out_proj.weights'),
-        ]
-        for suffix, outname in conv_patterns:
-            fname = layer_prefix + suffix
-            if fname in state_dict:
-                save_tensor_with_header(state_dict[fname], output_dir / outname, precision, stats_tracker=quantization_stats, args=args, model_type=detected_model_type)
-                saved_tensor_full_names.add(fname)
-
         weight_patterns = [
             (['self_attn.q_proj.weight', 'attn.q_proj.weight', 'attn.c_attn.weight'], precision, f'layer_{i}_attn_q.weights', False),
             (['self_attn.k_proj.weight', 'attn.k_proj.weight'], precision, f'layer_{i}_attn_k.weights', False),
             (['self_attn.v_proj.weight', 'attn.v_proj.weight'], precision, f'layer_{i}_attn_v.weights', False),
-            (['self_attn.out_proj.weight', 'self_attn.o_proj.weight', 'attn.o_proj.weight', 'attn.c_proj.weight'], precision, f'layer_{i}_attn_output.weights', False),
-            (['operator_norm.weight', 'input_layernorm.weight', 'ln_1.weight'], precision, f'layer_{i}_input_norm.weights', False),
+            (['self_attn.o_proj.weight', 'attn.o_proj.weight', 'attn.c_proj.weight', 'self_attn.out_proj.weight'], precision, f'layer_{i}_attn_output.weights', False),
+            (['input_layernorm.weight', 'ln_1.weight', 'operator_norm.weight'], precision, f'layer_{i}_input_norm.weights', False),
             (['self_attn.q_norm.weight', 'self_attn.q_layernorm.weight'], precision, f'layer_{i}_attn_q_norm.weights', False),
             (['self_attn.k_norm.weight', 'self_attn.k_layernorm.weight'], precision, f'layer_{i}_attn_k_norm.weights', False),
-            (['feed_forward.w1.weight', 'mlp.gate_proj.weight', 'mlp.c_fc.weight'], precision, f'layer_{i}_ffn_gate.weights', False),
-            (['feed_forward.w3.weight', 'mlp.up_proj.weight'], precision, f'layer_{i}_ffn_up.weights', False),
-            (['feed_forward.w2.weight', 'mlp.down_proj.weight', 'mlp.c_proj.weight'], precision, f'layer_{i}_ffn_down.weights', False),
-            (['ffn_norm.weight', 'post_attention_layernorm.weight', 'ln_2.weight'], precision, f'layer_{i}_post_attn_norm.weights', False),
+            (['mlp.gate_proj.weight', 'mlp.c_fc.weight', 'feed_forward.w1.weight'], precision, f'layer_{i}_ffn_gate.weights', False),
+            (['mlp.up_proj.weight', 'feed_forward.w3.weight'], precision, f'layer_{i}_ffn_up.weights', False),
+            (['mlp.down_proj.weight', 'mlp.c_proj.weight', 'feed_forward.w2.weight'], precision, f'layer_{i}_ffn_down.weights', False),
+            (['post_attention_layernorm.weight', 'ln_2.weight', 'ffn_norm.weight'], precision, f'layer_{i}_post_attn_norm.weights', False),
             # Gemma3 specific layer norms 
             (['pre_feedforward_layernorm.weight'], precision, f'layer_{i}_pre_ffn_norm.weights', False),
             (['post_feedforward_layernorm.weight'], precision, f'layer_{i}_post_ffn_norm.weights', False),
+            (['conv.in_proj.weight'], precision, f'layer_{i}_conv_in_proj.weights', False),
+            (['conv.out_proj.weight'], precision, f'layer_{i}_conv_out_proj.weights', False),
+            (['conv.conv.weight'], precision, f'layer_{i}_conv_depthwise.weights', False),
             # Nomic BERT specific parameters
             (['attn.Wqkv.bias'], precision, f'layer_{i}_attn_{{channel}}.bias', False),
             (['attn.Wqkv.weight'], precision, f'layer_{i}_attn_{{channel}}.weights', False),
@@ -678,6 +549,376 @@
 
     return model_config
 
+
+def convert_hf_model_weights_vlm(model, output_dir, precision='INT8', args=None):
+    quantization_stats = {
+        'total_tensors': 0,
+        'quantized_tensors': 0,
+        'total_parameters': 0,
+        'quantized_parameters': 0,
+        'mse_values': [],
+        'snr_values': [],
+        'cos_sim_values': [],
+        'saturation_warnings': 0
+    }
+
+    state_dict = model.state_dict()
+    config = model.config
+
+    tie_word_embeddings = getattr(config, 'tie_word_embeddings', False)
+
+    def _cfg_get(c, key, default=None):
+        if c is None:
+            return default
+        try:
+            if isinstance(c, dict):
+                return c.get(key, default)
+        except Exception:
+            pass
+        try:
+            return getattr(c, key, default)
+        except Exception:
+            return default
+
+    text_cfg = _cfg_get(config, 'text_config', None)
+    vision_cfg = _cfg_get(config, 'vision_config', None)
+
+    text_vocab = _cfg_get(text_cfg, 'vocab_size', _cfg_get(config, 'vocab_size', 0))
+    text_hidden = _cfg_get(text_cfg, 'hidden_size', _cfg_get(text_cfg, 'hidden_dim', 0))
+    text_num_layers = int(_cfg_get(text_cfg, 'num_hidden_layers', _cfg_get(text_cfg, 'num_layers', 0) or 0))
+    text_attention_heads = int(_cfg_get(text_cfg, 'num_attention_heads', 0))
+    text_attention_kv_heads = int(_cfg_get(text_cfg, 'num_key_value_heads', _cfg_get(text_cfg, 'num_attention_heads', 0)))
+    text_ffn = int(_cfg_get(text_cfg, 'intermediate_size', 0))
+    text_context = int(_cfg_get(text_cfg, 'max_position_embeddings', _cfg_get(text_cfg, 'max_sequence_length', 0)))
+    text_rope = _cfg_get(text_cfg, 'rope_theta', _cfg_get(config, 'rope_theta', 10000.0))
+    text_head_dim = int(_cfg_get(text_cfg, 'head_dim', int(text_hidden // max(1, text_attention_heads))))
+
+    vision_hidden = int(_cfg_get(vision_cfg, 'hidden_size', 0))
+    vision_image_size = _cfg_get(vision_cfg, 'image_size', _cfg_get(vision_cfg, 'size', {}).get('longest_edge', 0) if isinstance(_cfg_get(vision_cfg, 'size', {}), dict) else _cfg_get(vision_cfg, 'image_size', 0))
+    vision_patch = int(_cfg_get(vision_cfg, 'patch_size', 0))
+    vision_heads = int(_cfg_get(vision_cfg, 'num_attention_heads', 0))
+    vision_num_layers = int(_cfg_get(vision_cfg, 'num_hidden_layers', _cfg_get(vision_cfg, 'num_layers', 0) or 0))
+    num_channels = int(_cfg_get(vision_cfg, 'num_channels', _cfg_get(vision_cfg, 'num_channels', 3)))
+    vision_embed_dim = int(vision_hidden)
+    visual_tokens_per_img = 0
+    try:
+        if vision_patch > 0 and vision_image_size > 0:
+            per_side = vision_image_size // vision_patch
+            visual_tokens_per_img = per_side * per_side
+    except Exception:
+        visual_tokens_per_img = 0
+
+    pixel_shuffle_factor = int(_cfg_get(config, 'scale_factor', _cfg_get(vision_cfg, 'scale_factor', 1) or 1))
+    use_pixel_shuffle = bool(pixel_shuffle_factor > 1)
+    use_image_tokens = bool(_cfg_get(config, 'image_token_id', None) is not None)
+    use_layout_tags = False
+
+    model_type_str = _cfg_get(text_cfg, 'model_type', None) or _cfg_get(config, 'model_type', '')
+    if 'smolvlm' in model_type_str:
+        detected_model_type = 'smolvlm'
+    else:
+        detected_model_type = 'smolvlm'
+        print(f"  Warning: Unknown VLM model type '{model_type_str}', defaulting to 'smolvlm'")
+
+
+    model_config = {
+        'vocab_size': int(text_vocab),
+        'model_type': detected_model_type,
+        'hidden_dim': int(text_hidden),
+        'num_layers': int(text_num_layers),
+        'attention_heads': int(text_attention_heads),
+        'attention_kv_heads': int(text_attention_kv_heads),
+        'ffn_intermediate_dim': int(text_ffn),
+        'context_length': int(text_context),
+        'rope_theta': float(text_rope),
+        'attention_head_dim': int(text_head_dim),
+        'vision_hidden_size': int(vision_hidden),
+        'vision_num_layers': int(vision_num_layers),
+        'vision_image_size': int(vision_image_size),
+        'vision_patch_size': int(vision_patch),
+        'vision_attention_heads': int(vision_heads),
+        'vision_embed_dim': int(vision_embed_dim),
+        'num_channels': int(num_channels),
+        'visual_tokens_per_img': int(visual_tokens_per_img),
+        'use_pixel_shuffle': bool(use_pixel_shuffle),
+        'pixel_shuffle_factor': int(pixel_shuffle_factor),
+        'use_image_tokens': bool(use_image_tokens),
+        'use_layout_tags': bool(use_layout_tags),
+        'tie_word_embeddings': tie_word_embeddings
+    }
+
+    embed_names = ['model.embed_tokens.weight', 'embed_tokens.weight', 'embeddings.weight', 'transformer.wte.weight', 'model.text_model.embed_tokens.weight']
+    for name in embed_names:
+        if name in state_dict:
+            save_tensor_with_header(state_dict[name], output_dir / "token_embeddings.weights", precision, transpose=False, stats_tracker=quantization_stats, args=args, model_type=detected_model_type)
+            break
+
+    if not tie_word_embeddings:
+        output_names = ['lm_head.weight', 'output.weight', 'transformer.lm_head.weight', 'model.text_model.lm_head.weight']
+        for name in output_names:
+            if name in state_dict:
+                tensor = state_dict[name]
+                save_tensor_with_header(tensor, output_dir / "output_weight.weights", precision, transpose=False, stats_tracker=quantization_stats, args=args, model_type=detected_model_type)
+                break
+
+    output_norm_names = ['model.norm.weight', 'norm.weight', 'final_layernorm.weight', 'transformer.ln_f.weight', 'model.text_model.norm.weight']
+    for name in output_norm_names:
+        if name in state_dict:
+            tensor = state_dict[name]
+            save_tensor_with_header(tensor, output_dir / "output_norm.weights", precision, stats_tracker=quantization_stats, args=args, model_type=detected_model_type)
+            break
+
+    vision_items = [
+        ('model.vision_model.embeddings.patch_embedding.weight', 'vision_patch_embedding.weights'),
+        ('model.vision_model.embeddings.patch_embedding.bias', 'vision_patch_embedding.bias.weights'),
+        ('model.vision_model.embeddings.position_embedding.weight', 'vision_position_embedding.weights'),
+        ('model.vision_model.post_layernorm.weight', 'vision_post_layernorm.weights'),
+        ('model.vision_model.post_layernorm.bias', 'vision_post_layernorm.bias.weights')
+    ]
+    for key, outname in vision_items:
+        if key in state_dict:
+            save_tensor_with_header(state_dict[key], output_dir / outname, precision, stats_tracker=quantization_stats, args=args, model_type=detected_model_type)
+
+        # Detect number of vision encoder layers
+        import re
+        max_v_idx = -1
+        vision_prefix = None
+        for k in state_dict.keys():
+            # Check vision_tower prefix first (LFM2-VL)
+            m = re.search(r'model\.vision_tower\.vision_model\.encoder\.layers\.(\d+)\.', k)
+            if m:
+                vision_prefix = 'model.vision_tower.vision_model.encoder.layers.'
+                try:
+                    idx = int(m.group(1))
+                    if idx > max_v_idx:
+                        max_v_idx = idx
+                except Exception:
+                    pass
+            # Check model.vision_model prefix
+            if not vision_prefix:
+                m = re.search(r'model\.vision_model\.encoder\.layers\.(\d+)\.', k)
+                if m:
+                    vision_prefix = 'model.vision_model.encoder.layers.'
+                    try:
+                        idx = int(m.group(1))
+                        if idx > max_v_idx:
+                            max_v_idx = idx
+                    except Exception:
+                        pass
+        
+        if not vision_prefix:
+            vision_prefix = 'model.vision_model.encoder.layers.'
+        
+        vision_layers = max_v_idx + 1 if max_v_idx >= 0 else 0
+
+        for i_v in range(vision_layers):
+            vpref = f'{vision_prefix}{i_v}.'
+            for fname, out in [
+                (vpref + 'layer_norm1.weight', f'vision_layer_{i_v}_layer_norm1.weights'),
+                (vpref + 'layer_norm1.bias', f'vision_layer_{i_v}_layer_norm1.bias.weights'),
+                (vpref + 'layer_norm2.weight', f'vision_layer_{i_v}_layer_norm2.weights'),
+                (vpref + 'layer_norm2.bias', f'vision_layer_{i_v}_layer_norm2.bias.weights')
+            ]:
+                if fname in state_dict:
+                    save_tensor_with_header(state_dict[fname], output_dir / out, precision, stats_tracker=quantization_stats, args=args, model_type=detected_model_type)
+                    saved_tensor_full_names.add(fname)
+
+            for fname, out in [
+                (vpref + 'mlp.fc1.weight', f'vision_layer_{i_v}_ffn_fc1.weights'),
+                (vpref + 'mlp.fc1.bias', f'vision_layer_{i_v}_ffn_fc1.bias.weights'),
+                (vpref + 'mlp.fc2.weight', f'vision_layer_{i_v}_ffn_fc2.weights'),
+                (vpref + 'mlp.fc2.bias', f'vision_layer_{i_v}_ffn_fc2.bias.weights')
+            ]:
+                if fname in state_dict:
+                    save_tensor_with_header(state_dict[fname], output_dir / out, precision, stats_tracker=quantization_stats, args=args, model_type=detected_model_type)
+                    saved_tensor_full_names.add(fname)
+
+            for fname, out in [
+                (vpref + 'self_attn.q_proj.weight', f'vision_layer_{i_v}_self_attn_q.weights'),
+                (vpref + 'self_attn.k_proj.weight', f'vision_layer_{i_v}_self_attn_k.weights'),
+                (vpref + 'self_attn.v_proj.weight', f'vision_layer_{i_v}_self_attn_v.weights'),
+                (vpref + 'self_attn.out_proj.weight', f'vision_layer_{i_v}_self_attn_out.weights'),
+                (vpref + 'self_attn.q_proj.bias', f'vision_layer_{i_v}_self_attn_q.bias.weights'),
+                (vpref + 'self_attn.k_proj.bias', f'vision_layer_{i_v}_self_attn_k.bias.weights'),
+                (vpref + 'self_attn.v_proj.bias', f'vision_layer_{i_v}_self_attn_v.bias.weights'),
+                (vpref + 'self_attn.out_proj.bias', f'vision_layer_{i_v}_self_attn_out.bias.weights')
+            ]:
+                if fname in state_dict:
+                    save_tensor_with_header(state_dict[fname], output_dir / out, precision, stats_tracker=quantization_stats, args=args, model_type=detected_model_type)
+                    saved_tensor_full_names.add(fname)
+
+        # Multi-modal projector (LFM2-VL)
+        projector_weights = [
+            ('model.multi_modal_projector.linear_1.weight', 'projector_linear1.weights'),
+            ('model.multi_modal_projector.linear_1.bias', 'projector_linear1.bias.weights'),
+            ('model.multi_modal_projector.linear_2.weight', 'projector_linear2.weights'),
+            ('model.multi_modal_projector.linear_2.bias', 'projector_linear2.bias.weights'),
+            ('model.multi_modal_projector.layer_norm.weight', 'projector_layer_norm.weights'),
+            ('model.multi_modal_projector.layer_norm.bias', 'projector_layer_norm.bias.weights'),
+        ]
+        for key, outname in projector_weights:
+            if key in state_dict:
+                save_tensor_with_header(state_dict[key], output_dir / outname, precision, stats_tracker=quantization_stats, args=args, model_type=detected_model_type)
+                saved_tensor_full_names.add(key)
+        
+        # Connector weights
+        connector_keys = [
+            'model.connector.modality_projection.proj.weight',
+            'connector.modality_projection.proj.weight',
+            'model.connector.proj.weight',
+            'connector.proj.weight'
+        ]
+        for ck in connector_keys:
+            if ck in state_dict:
+                save_tensor_with_header(state_dict[ck], output_dir / 'connector_proj.weights', precision, stats_tracker=quantization_stats, args=args, model_type=detected_model_type)
+                saved_tensor_full_names.add(ck)
+                break
+
+    num_layers = model_config['num_layers']
+    missing_tensors = []
+    for i in range(num_layers):
+        
+        # Support both regular and VLM layer prefixes
+        layer_prefixes = [f'model.language_model.layers.{i}.', f'model.text_model.layers.{i}.', 
+                          f'model.layers.{i}.', f'layers.{i}.', f'transformer.h.{i}.', f'encoder.layers.{i}.']
+        
+        layer_prefix = None
+        for prefix in layer_prefixes:
+            if any(key.startswith(prefix) for key in state_dict.keys()):
+                layer_prefix = prefix
+                break
+
+        if not layer_prefix:
+            continue
+
+        # Conv layers for LFM2 (will be skipped if not present)
+        conv_patterns = [
+            ('conv.conv.weight', f'layer_{i}_conv_depthwise.weights'),
+            ('conv.in_proj.weight', f'layer_{i}_conv_in_proj.weights'),
+            ('conv.out_proj.weight', f'layer_{i}_conv_out_proj.weights'),
+        ]
+        for suffix, outname in conv_patterns:
+            fname = layer_prefix + suffix
+            if fname in state_dict:
+                save_tensor_with_header(state_dict[fname], output_dir / outname, precision, stats_tracker=quantization_stats, args=args, model_type=detected_model_type)
+                saved_tensor_full_names.add(fname)
+
+        weight_patterns = [
+            (['self_attn.q_proj.weight', 'attn.q_proj.weight', 'attn.c_attn.weight'], precision, f'layer_{i}_attn_q.weights', False),
+            (['self_attn.k_proj.weight', 'attn.k_proj.weight'], precision, f'layer_{i}_attn_k.weights', False),
+            (['self_attn.v_proj.weight', 'attn.v_proj.weight'], precision, f'layer_{i}_attn_v.weights', False),
+            (['self_attn.out_proj.weight', 'self_attn.o_proj.weight', 'attn.o_proj.weight', 'attn.c_proj.weight'], precision, f'layer_{i}_attn_output.weights', False),
+            (['operator_norm.weight', 'input_layernorm.weight', 'ln_1.weight'], precision, f'layer_{i}_input_norm.weights', False),
+            (['self_attn.q_norm.weight', 'self_attn.q_layernorm.weight'], precision, f'layer_{i}_attn_q_norm.weights', False),
+            (['self_attn.k_norm.weight', 'self_attn.k_layernorm.weight'], precision, f'layer_{i}_attn_k_norm.weights', False),
+            (['feed_forward.w1.weight', 'mlp.gate_proj.weight', 'mlp.c_fc.weight'], precision, f'layer_{i}_ffn_gate.weights', False),
+            (['feed_forward.w3.weight', 'mlp.up_proj.weight'], precision, f'layer_{i}_ffn_up.weights', False),
+            (['feed_forward.w2.weight', 'mlp.down_proj.weight', 'mlp.c_proj.weight'], precision, f'layer_{i}_ffn_down.weights', False),
+            (['ffn_norm.weight', 'post_attention_layernorm.weight', 'ln_2.weight'], precision, f'layer_{i}_post_attn_norm.weights', False),
+            # Gemma3 specific layer norms 
+            (['pre_feedforward_layernorm.weight'], precision, f'layer_{i}_pre_ffn_norm.weights', False),
+            (['post_feedforward_layernorm.weight'], precision, f'layer_{i}_post_ffn_norm.weights', False),
+            # Nomic BERT specific parameters
+            (['attn.Wqkv.bias'], precision, f'layer_{i}_attn_{{channel}}.bias', False),
+            (['attn.Wqkv.weight'], precision, f'layer_{i}_attn_{{channel}}.weights', False),
+            (['attn.out_proj.bias'], precision, f'layer_{i}_attn_output.bias', False),
+            (['attn.out_proj.weight'], precision, f'layer_{i}_attn_output.weights', False),
+            (['mlp.fc1.bias'], precision, f'layer_{i}_mlp_fc1.bias', False),
+            (['mlp.fc1.weight'], precision, f'layer_{i}_mlp_fc1.weights', False),
+            (['mlp.fc2.bias'], precision, f'layer_{i}_mlp_fc2.bias', False),
+            (['mlp.fc2.weight'], precision, f'layer_{i}_mlp_fc2.weights', False),
+            (['norm1.bias'], precision, f'layer_{i}_norm1.bias', False),
+            (['norm1.weight'], precision, f'layer_{i}_norm1.weights', False),
+            (['norm2.bias'], precision, f'layer_{i}_norm2.bias', False),
+            (['norm2.weight'], precision, f'layer_{i}_norm2.weights', False),
+            (['mlp.experts.bias'], precision, f'layer_{i}_mlp_experts.bias', False),
+            (['mlp.experts.mlp.w1'], precision, f'layer_{i}_mlp_expert_{{channel}}.mlp1.weights', False),
+            (['mlp.experts.mlp.w2'], precision, f'layer_{i}_mlp_expert_{{channel}}.mlp2.weights', True),
+            (['mlp.router.layer.weight'], precision, f'layer_{i}_mlp_router.layer.weights', False),
+        ]
+
+        for name_patterns, tensor_precision, output_name, should_transpose in weight_patterns:
+            found = False
+            for pattern in name_patterns:
+                full_name = layer_prefix + pattern
+                if full_name in state_dict:
+                    tensor = state_dict[full_name]
+                    if pattern.startswith('attn.Wqkv.') and model_type_str == 'nomic_bert':
+                        if tensor.ndim == 1:
+                            tensor = tensor.reshape(3, -1)
+                        elif tensor.ndim == 2:
+                            tensor = tensor.reshape(3, -1, tensor.size(-1))
+                        else:
+                            raise ValueError(f"Invalid tensor shape: {tensor.shape}")
+                        for j, ch in enumerate(['q', 'k', 'v']):
+                            channel_output_name = output_name.replace('{channel}', ch)
+                            save_tensor_with_header(tensor[j], output_dir / channel_output_name, tensor_precision, transpose=should_transpose, stats_tracker=quantization_stats, args=args, model_type=detected_model_type)
+                            saved_tensor_full_names.add(full_name)
+                        found = True
+                        break
+                    elif model_type_str == 'nomic_bert' and pattern.startswith('mlp.experts.') and 'bias' not in pattern:
+                        num_experts = model_config['num_experts']
+                        if tensor.ndim != 2:
+                            raise ValueError(f"Invalid tensor shape: {tensor.shape}")
+                        tensor = tensor.reshape(num_experts, -1, tensor.size(-1))
+                        for expert_idx in range(num_experts):
+                            expert_tensor = tensor[expert_idx]
+                            expert_output_name = output_name.replace('{channel}', str(expert_idx))
+                            save_tensor_with_header(expert_tensor, output_dir / expert_output_name, tensor_precision, transpose=should_transpose, stats_tracker=quantization_stats, args=args, model_type=detected_model_type)
+                            saved_tensor_full_names.add(full_name)
+                        found = True
+                        break
+                    save_tensor_with_header(tensor, output_dir / output_name, tensor_precision, transpose=should_transpose, stats_tracker=quantization_stats, args=args, model_type=detected_model_type)
+                    saved_tensor_full_names.add(full_name)
+                    found = True
+                    break
+
+            if not found and 'c_attn.weight' in name_patterns[0]:
+                attn_name = layer_prefix + 'attn.c_attn.weight'
+                if attn_name in state_dict:
+                    combined_weight = state_dict[attn_name]
+                    hidden_size = combined_weight.shape[0]
+                    q_weight = combined_weight[:, :hidden_size]
+                    k_weight = combined_weight[:, hidden_size:2*hidden_size]
+                    v_weight = combined_weight[:, 2*hidden_size:]
+
+                    save_tensor_with_header(q_weight, output_dir / f'layer_{i}_attn_q.weights', precision, transpose=False, stats_tracker=quantization_stats, args=args, model_type=detected_model_type)
+                    save_tensor_with_header(k_weight, output_dir / f'layer_{i}_attn_k.weights', precision, transpose=False, stats_tracker=quantization_stats, args=args, model_type=detected_model_type)
+                    save_tensor_with_header(v_weight, output_dir / f'layer_{i}_attn_v.weights', precision, transpose=False, stats_tracker=quantization_stats, args=args, model_type=detected_model_type)
+                    saved_tensor_full_names.add(attn_name)
+                    found = True
+    
+    if saved_tensor_full_names != set(state_dict.keys()):
+        print(f"Warning: Unsaved tensors: {set(state_dict.keys()) - saved_tensor_full_names}")
+        
+        if not found:
+            missing_tensors.append((i, output_name, name_patterns))
+    
+    if missing_tensors:
+        missing_report = output_dir / "missing_weights.txt"
+        with open(missing_report, 'w') as fh:
+            fh.write("# Missing tensors during conversion\n")
+            for layer_idx, output_name, patterns in missing_tensors:
+                pattern_list = ', '.join(patterns)
+                fh.write(f"layer={layer_idx}, output={output_name}, patterns=[{pattern_list}]\n")
+        print(f"Warning: {len(missing_tensors)} tensors were not exported. See {missing_report.name} for details.")
+
+    if quantization_stats['quantized_tensors'] > 0:
+        mse_values = np.array(quantization_stats['mse_values'])
+        snr_values = np.array(quantization_stats['snr_values'])
+        cos_sim_values = np.array(quantization_stats['cos_sim_values'])
+
+        print("\nQuantization Summary:")
+        print(f"MSE - Mean: {np.mean(mse_values):.2e}, Max: {np.max(mse_values):.2e}, Median: {np.median(mse_values):.2e}, Min: {np.min(mse_values):.2e}")
+        print(f"SNR - Mean: {np.mean(snr_values):.1f}dB, Max: {np.max(snr_values):.1f}dB, Median: {np.median(snr_values):.1f}dB, Min: {np.min(snr_values):.1f}dB")
+        print(f"CosSim - Mean: {np.mean(cos_sim_values):.6f}, Max: {np.mean(cos_sim_values):.6f}, Median: {np.median(cos_sim_values):.6f}, Min: {np.min(cos_sim_values):.6f}")
+        fp16_tensors = quantization_stats['total_tensors'] - quantization_stats['quantized_tensors']
+        low_snr_fallbacks = quantization_stats.get('low_snr_fallbacks', 0)
+        snr_threshold = args.snr_threshold if args else 30.0
+        print(f"Processed {quantization_stats['quantized_tensors']} INT8 tensors, {fp16_tensors} FP16 tensors ({low_snr_fallbacks} SNR<{snr_threshold}dB fallbacks)")
+
+    return model_config
+
 def convert_hf_tokenizer(tokenizer, output_dir):
     is_sentencepiece = False
     tokenizer_model_path = None
