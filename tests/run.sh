--- conflicted
+++ resolved
@@ -6,11 +6,7 @@
 SCRIPT_DIR="$(cd "$(dirname "$0")" && pwd)"
 PROJECT_ROOT="$(dirname "$SCRIPT_DIR")"
 
-<<<<<<< HEAD
 WEIGHTS_DIR="$PROJECT_ROOT/weights/lfm2-350m-i8"
-=======
-WEIGHTS_DIR="$PROJECT_ROOT/weights/lfm2-350m"
->>>>>>> 2945f217
 if [ ! -d "$WEIGHTS_DIR" ] || [ ! -f "$WEIGHTS_DIR/config.txt" ]; then
     echo ""
     echo "Weights not found. Generating weights..."
