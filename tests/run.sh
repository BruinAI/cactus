--- conflicted
+++ resolved
@@ -6,11 +6,7 @@
 SCRIPT_DIR="$(cd "$(dirname "$0")" && pwd)"
 PROJECT_ROOT="$(dirname "$SCRIPT_DIR")"
 
-<<<<<<< HEAD
 WEIGHTS_DIR="$PROJECT_ROOT/weights/whisper-medium"
-=======
-WEIGHTS_DIR="$PROJECT_ROOT/weights/lfm2-vl-1.6b"
->>>>>>> b2c7fbe8
 if [ ! -d "$WEIGHTS_DIR" ] || [ ! -f "$WEIGHTS_DIR/config.txt" ]; then
     echo ""
     echo "Weights not found. Generating weights..."
