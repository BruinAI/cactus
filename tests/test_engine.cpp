--- conflicted
+++ resolved
@@ -9,17 +9,13 @@
 #include <vector>
 #include <sstream>
 
-<<<<<<< HEAD
+
 const char* g_model_path = "../../weights/lfm2-vl-350m-i8";
 
 const char* g_options = R"({
         "max_tokens": 256,
         "stop_sequences": ["<|im_end|>", "<end_of_turn>"]
     })";
-=======
-const char* g_model_path = "../../weights/lfm2-1.2B";
-const char* g_options = R"({"max_tokens": 256, "stop_sequences": ["<|im_end|>", "<end_of_turn>"]})";
->>>>>>> 7d78b1b4
 
 struct Timer {
     std::chrono::high_resolution_clock::time_point start;
@@ -233,7 +229,6 @@
         }, tools);
 }
 
-<<<<<<< HEAD
 bool test_image_input() {
     std::string model_path_str(g_model_path);
     if (model_path_str.find("vl") == std::string::npos && model_path_str.find("vl") == std::string::npos) {
@@ -298,7 +293,8 @@
     cactus_destroy(model);
 
     return success;
-=======
+}
+
 bool test_tool_call_with_multiple_tools() {
     const char* messages = R"([
         {"role": "system", "content": "You are a helpful assistant that can use tools."},
@@ -346,7 +342,6 @@
 
             return result > 0 && has_function && has_tool;
         }, tools);
->>>>>>> 7d78b1b4
 }
 
 bool test_embeddings() {
