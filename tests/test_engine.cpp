#include "test_utils.h"
#include <fstream>
#include <filesystem>
#include <chrono>
#include <cstring>
#include <cstdlib>
#include <iostream>
#include <cmath>
#include <vector>
#include <thread>
#include <atomic>

<<<<<<< HEAD
const char* g_model_path = "../../weights/smolvlm2-500m-instruct-fp16";
=======
const char* g_model_path = "../../weights/qwen3-600m";
>>>>>>> 184f64be

const char* g_options = R"({
        "max_tokens": 256,
        "stop_sequences": ["<|im_end|>", "<end_of_turn>"]
    })";

struct Timer {
    std::chrono::high_resolution_clock::time_point start;
    
    Timer() : start(std::chrono::high_resolution_clock::now()) {}
    
    double elapsed_ms() const {
        auto end = std::chrono::high_resolution_clock::now();
        auto duration = std::chrono::duration_cast<std::chrono::microseconds>(end - start);
        return duration.count() / 1000.0;
    }
};

struct StreamingTestData {
    std::vector<std::string> tokens;
    std::vector<uint32_t> token_ids;
    int token_count;
};

void streaming_callback(const char* token, uint32_t token_id, void* user_data) {
    auto* data = static_cast<StreamingTestData*>(user_data);
    data->tokens.push_back(std::string(token));
    data->token_ids.push_back(token_id);
    data->token_count++;
    std::cout << token << std::flush;
}

bool test_streaming() {
    cactus_model_t model = cactus_init(g_model_path, 2048);
    
    const char* messages = R"([
        {"role": "system", "content": "/no_think You are a helpful assistant. Be concise and friendly in your responses."},
        {"role": "user", "content": "What is your name?"}
    ])";
    
    StreamingTestData stream_data;
    stream_data.token_count = 0;

    char response[2048];

    std::cout << "\n=== Streaming ===" << std::endl;
    int result = cactus_complete(model, messages, response, sizeof(response), g_options, nullptr,
                                streaming_callback, &stream_data);
    
    std::cout << "\n=== End of Stream ===\n" << std::endl;
    std::cout << "Final Response JSON:\n" << response << "\n" << std::endl;
    
    cactus_destroy(model);

    return result > 0 && stream_data.token_count > 0;
}

bool test_embeddings() {
    cactus_model_t model = cactus_init(g_model_path, 2048);
    
    if (!model) {
        std::cerr << "Failed to initialize model" << std::endl;
        return false;
    }
    
    const char* text1 = "My name is Henry Ndubuaku";
    const char* text2 = "Your name is Henry Ndubuaku";
    
    std::vector<float> embeddings1(2048);  
    std::vector<float> embeddings2(2048);
    size_t embedding_dim1 = 0;
    size_t embedding_dim2 = 0;
    
    Timer timer1;
    int result1 = cactus_embed(model, text1, embeddings1.data(),
                               embeddings1.size() * sizeof(float), &embedding_dim1);
    (void)result1; 
    double time1 = timer1.elapsed_ms();

    Timer timer2;
    int result2 = cactus_embed(model, text2, embeddings2.data(),
                               embeddings2.size() * sizeof(float), &embedding_dim2);
    (void)result2;  
    double time2 = timer2.elapsed_ms();
    
    float dot_product = 0.0f;
    float norm1 = 0.0f;
    float norm2 = 0.0f;
    
    for (size_t i = 0; i < embedding_dim1; ++i) {
        dot_product += embeddings1[i] * embeddings2[i];
        norm1 += embeddings1[i] * embeddings1[i];
        norm2 += embeddings2[i] * embeddings2[i];
    }
    
    norm1 = std::sqrt(norm1);
    norm2 = std::sqrt(norm2);
    
    float cosine_similarity = dot_product / (norm1 * norm2);
    
    std::cout << "\n=== Embedding Test Results ===" << std::endl;
    std::cout << "Text 1: \"" << text1 << "\"" << std::endl;
    std::cout << "Text 2: \"" << text2 << "\"" << std::endl;
    std::cout << "Embedding dimension: " << embedding_dim1 << std::endl;
    std::cout << "Time for text1: " << time1 << " ms" << std::endl;
    std::cout << "Time for text2: " << time2 << " ms" << std::endl;
    std::cout << "Cosine similarity: " << cosine_similarity << std::endl;
    
    cactus_destroy(model);
    return true;
}

bool test_generation_control() {
    cactus_model_t model = cactus_init(g_model_path, 2048);
    
    if (!model) {
        std::cerr << "Failed to initialize model for control test" << std::endl;
        return false;
    }
    
    const char* messages = R"([
        {"role": "system", "content": "/no_think You are a helpful assistant."},
        {"role": "user", "content": "Count to 10"}
    ])";
    
    char response[2048];
    
    std::cout << "\n=== Generation Control Test ===" << std::endl;
    
    struct ControlData {
        cactus_model_t model;
        int token_count = 0;
    } control_data;
    
    control_data.model = model;
    
    auto control_callback = [](const char* token, uint32_t token_id, void* user_data) {
        (void)token_id;  
        auto* data = static_cast<ControlData*>(user_data);
        std::cout << token << std::flush;
        data->token_count++;
        
        if (data->token_count >= 5) {
            std::cout << "\n[Stopping after 5 tokens...]" << std::endl;
            cactus_stop(data->model);
        }
    };
    
    int result = cactus_complete(model, messages, response, sizeof(response), 
                                g_options, nullptr, control_callback, &control_data);
    
    std::cout << "\n[Test complete]" << std::endl;
    std::cout << "Generated " << control_data.token_count << " tokens" << std::endl;
    
    cactus_destroy(model);
    return result > 0;
}

bool test_conversation() {
    cactus_model_t model = cactus_init(g_model_path, 2048);
    
    if (!model) {
        std::cerr << "Failed to initialize model for incremental test" << std::endl;
        return false;
    }
    
    char response[2048];

    const char* messages = R"([
        {"role": "system", "content": "/no_think You are a helpful assistant."},
        {"role": "user", "content": "My name is Henry."},
        {"role": "assistant", "content": "/no_think Nice to meet you, Henry! How can I help you today?"},
        {"role": "user", "content": "What is my name?"}
    ])";
    
    int result = cactus_complete(model, messages, response, sizeof(response), g_options, nullptr, nullptr, nullptr);
    std::cout << "Response: " << response << "\n" << std::endl;
    
    cactus_destroy(model);
    
    return result > 0;
}

bool test_tool_call() {
    cactus_model_t model = cactus_init(g_model_path, 2048);
    
    if (!model) {
        std::cerr << "Failed to initialize model for tools test" << std::endl;
        return false;
    }
    
    const char* messages = R"([
        {"role": "system", "content": "You are a helpful assistant that can use tools."},
        {"role": "user", "content": "What's the weather in San Francisco?"}
    ])";
    
    const char* tools = R"([
        {
            "function": {
                "name": "get_weather",
                "description": "Get weather for a location",
                "parameters": {
                    "type": "object",
                    "properties": {
                        "location": {
                            "type": "string",
                            "description": "The location to get the weather for, in the format \"City, State, Country\"."
                        }
                    },
                    "required": ["location"]
                }
            }
        }
    ])";
    
    StreamingTestData stream_data;
    stream_data.token_count = 0;
    
    char response[4096];
    
    std::cout << "User: What's the weather in San Francisco?" << std::endl;
    std::cout << "Assistant: ";
    
    int result = cactus_complete(model, messages, response, sizeof(response), g_options, tools,
                                streaming_callback, &stream_data);
    
    std::cout << "\n\n=== Tool Response ===" << std::endl;
    std::cout << "Final Response JSON:\n" << response << "\n" << std::endl;
    
    std::string response_str(response);
    bool has_function_call = response_str.find("\"function_call\"") != std::string::npos;
    bool has_tool_name = response_str.find("get_weather") != std::string::npos;
    bool has_location = response_str.find("location") != std::string::npos;

    std::cout << "Tool recognition: " << (has_function_call && has_tool_name ? "PASSED ✓" : "FAILED ✗") << std::endl;
    std::cout << "  - function_call field: " << (has_function_call ? "✓" : "✗") << std::endl;
    std::cout << "  - get_weather name: " << (has_tool_name ? "✓" : "✗") << std::endl;
    std::cout << "  - location argument: " << (has_location ? "✓" : "✗") << std::endl;
    
    cactus_destroy(model);
    return result > 0 && stream_data.token_count > 0;
}

<<<<<<< HEAD
bool test_image_input_path() {
    std::string model_path_str(g_model_path);
    if (model_path_str.find("vlm") == std::string::npos) {
        std::cout << "Skipping image input test: model is not a VLM." << std::endl;
        return true;
    }

    std::string vision_file = model_path_str + std::string("/vision_patch_embedding.weights");
    std::ifstream vf(vision_file);
    if (!vf.good()) {
        std::cout << "Skipping image input test: vision weights not found." << std::endl;
        return true;
    }
    vf.close();

    cactus_model_t model = cactus_init(g_model_path, 2048);
    if (!model) {
        std::cerr << "Failed to initialize model for image test" << std::endl;
        return false;
    }

    std::filesystem::path rel_img_path = std::filesystem::path("assets/test_image2.png");
    std::filesystem::path abs_img_path = std::filesystem::absolute(rel_img_path);
    std::string img_path_str = abs_img_path.string();
    std::string messages_json = "[";
    messages_json += "{\"role\": \"user\", \"content\": [";
    messages_json += "{\"type\": \"image\", \"path\": \"" + img_path_str + "\"},";
    messages_json += "{\"type\": \"text\", \"text\": \"Describe what is happening in this image in two sentences.\"}";
    messages_json += "]}";
    messages_json += "]";

    const std::string& messages_ref = messages_json;
    const char* messages = messages_ref.c_str();

    StreamingTestData stream_data;
    stream_data.token_count = 0;

    char response[4096];

    std::cout << "\n=== Image Input Test ===" << std::endl;
    int result = cactus_complete(model, messages, response, sizeof(response), g_options, nullptr,
                                streaming_callback, &stream_data);

    std::cout << "\nFinal Response JSON:\n" << response << "\n" << std::endl;

    cactus_destroy(model);

    return result > 0 && stream_data.token_count > 0;
}

bool test_image_input_url() {
    std::string model_path_str(g_model_path);
    if (model_path_str.find("vlm") == std::string::npos) {
        std::cout << "Skipping image input test: model is not a VLM." << std::endl;
        return true;
    }

    std::string vision_file = model_path_str + std::string("/vision_patch_embedding.weights");
    std::ifstream vf(vision_file);
    if (!vf.good()) {
        std::cout << "Skipping image input test: vision weights not found." << std::endl;
        return true;
    }
    vf.close();

    cactus_model_t model = cactus_init(g_model_path, 2048);
    if (!model) {
        std::cerr << "Failed to initialize model for image test" << std::endl;
        return false;
    }

    std::string messages_json = "[";
    messages_json += "{\"role\": \"user\", \"content\": [";
    messages_json += "{\"type\": \"image\", \"path\": \"https://huggingface.co/datasets/huggingface/documentation-images/resolve/main/p-blog/candy.JPG\"},";
    messages_json += "{\"type\": \"text\", \"text\": \"What animal is on the candy?\"}";
    messages_json += "]}";
    messages_json += "]";

    const std::string& messages_ref = messages_json;
    const char* messages = messages_ref.c_str();

    StreamingTestData stream_data;
    stream_data.token_count = 0;

    char response[4096];

    std::cout << "\n=== Image Input Test ===" << std::endl;
    int result = cactus_complete(model, messages, response, sizeof(response), g_options, nullptr,
                                streaming_callback, &stream_data);

    std::cout << "\nFinal Response JSON:\n" << response << "\n" << std::endl;

    cactus_destroy(model);

    return result > 0 && stream_data.token_count > 0;
}
=======
>>>>>>> 184f64be

int main() {
    TestUtils::TestRunner runner("Engine Tests");
    runner.run_test("streaming", test_streaming());  
    runner.run_test("embeddings", test_embeddings());
    runner.run_test("generation_control", test_generation_control());
<<<<<<< HEAD
    runner.run_test("incremental_processing", test_incremental_processing());
    runner.run_test("ffi_with_tools", test_ffi_with_tools());
    runner.run_test("image_input_local_path", test_image_input_path());
    //runner.run_test("image_input_url", test_image_input_url());
=======
    runner.run_test("conversation", test_conversation());
    runner.run_test("tool_calls", test_tool_call());
>>>>>>> 184f64be
    runner.print_summary();
    return runner.all_passed() ? 0 : 1;
}<|MERGE_RESOLUTION|>--- conflicted
+++ resolved
@@ -10,11 +10,7 @@
 #include <thread>
 #include <atomic>
 
-<<<<<<< HEAD
-const char* g_model_path = "../../weights/smolvlm2-500m-instruct-fp16";
-=======
 const char* g_model_path = "../../weights/qwen3-600m";
->>>>>>> 184f64be
 
 const char* g_options = R"({
         "max_tokens": 256,
@@ -258,7 +254,6 @@
     return result > 0 && stream_data.token_count > 0;
 }
 
-<<<<<<< HEAD
 bool test_image_input_path() {
     std::string model_path_str(g_model_path);
     if (model_path_str.find("vlm") == std::string::npos) {
@@ -355,23 +350,17 @@
 
     return result > 0 && stream_data.token_count > 0;
 }
-=======
->>>>>>> 184f64be
+
 
 int main() {
     TestUtils::TestRunner runner("Engine Tests");
     runner.run_test("streaming", test_streaming());  
     runner.run_test("embeddings", test_embeddings());
     runner.run_test("generation_control", test_generation_control());
-<<<<<<< HEAD
-    runner.run_test("incremental_processing", test_incremental_processing());
-    runner.run_test("ffi_with_tools", test_ffi_with_tools());
+    runner.run_test("conversation", test_conversation());
+    runner.run_test("tool_calls", test_tool_call());
     runner.run_test("image_input_local_path", test_image_input_path());
     //runner.run_test("image_input_url", test_image_input_url());
-=======
-    runner.run_test("conversation", test_conversation());
-    runner.run_test("tool_calls", test_tool_call());
->>>>>>> 184f64be
     runner.print_summary();
     return runner.all_passed() ? 0 : 1;
 }