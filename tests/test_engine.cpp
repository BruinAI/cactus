#include "test_utils.h"
#include <fstream>
#include <filesystem>
#include <chrono>
#include <cstring>
#include <iostream>
#include <iomanip>
#include <cmath>
#include <fstream>
#include <cstdio>
#include <vector>
#include <sstream>


<<<<<<< HEAD
const char* g_model_path = "../../weights/lfm2-vl-350m-i8";
=======
const char* g_model_path = "../../weights/lfm2-1.2B";
>>>>>>> 083a6081

const char* g_options = R"({
        "max_tokens": 256,
        "stop_sequences": ["<|im_end|>", "<end_of_turn>"]
    })";

struct Timer {
    std::chrono::high_resolution_clock::time_point start;
    Timer() : start(std::chrono::high_resolution_clock::now()) {}
    double elapsed_ms() const {
        auto end = std::chrono::high_resolution_clock::now();
        return std::chrono::duration_cast<std::chrono::microseconds>(end - start).count() / 1000.0;
    }
};

struct StreamingData {
    std::vector<std::string> tokens;
    std::vector<uint32_t> token_ids;
    int token_count = 0;
    cactus_model_t model = nullptr;
    int stop_at = -1;
};

void stream_callback(const char* token, uint32_t token_id, void* user_data) {
    auto* data = static_cast<StreamingData*>(user_data);
    data->tokens.push_back(token);
    data->token_ids.push_back(token_id);
    data->token_count++;
    std::cout << token << std::flush;

    if (data->stop_at > 0 && data->token_count >= data->stop_at) {
        std::cout << "\n\n[→ Stopping at token #" << data->stop_at << "]" << std::endl;
        cactus_stop(data->model);
    }
}

struct Metrics {
    double ttft = 0.0;
    double tps = 0.0;

    void parse(const std::string& response) {
        size_t pos = response.find("\"time_to_first_token_ms\":");
        if (pos != std::string::npos) ttft = std::stod(response.substr(pos + 25));

        pos = response.find("\"tokens_per_second\":");
        if (pos != std::string::npos) tps = std::stod(response.substr(pos + 20));
    }

    void print() const {
        std::cout << "├─ Time to first token: " << std::fixed << std::setprecision(2)
                  << ttft << " ms\n"
                  << "├─ Tokens per second: " << tps << std::endl;
    }
};

template<typename TestFunc>
bool run_test(const char* title, const char* messages, TestFunc test_logic,
              const char* tools = nullptr, int stop_at = -1) {

    std::cout << "\n╔══════════════════════════════════════════╗\n"
              << "║" << std::setw(42) << std::left << std::string("          ") + title << "║\n"
              << "╚══════════════════════════════════════════╝\n";
<<<<<<< HEAD
    
    cactus_model_t model = cactus_init(g_model_path, 2048);
=======

    cactus_model_t model = cactus_init(g_model_path, 2048, nullptr);
>>>>>>> 083a6081
    if (!model) {
        std::cerr << "[✗] Failed to initialize model\n";
        return false;
    }

    StreamingData data;
    data.model = model;
    data.stop_at = stop_at;

    char response[4096];
    std::cout << "Response: ";

    int result = cactus_complete(model, messages, response, sizeof(response),
                                 g_options, tools, stream_callback, &data);

    std::cout << "\n\n[Results]\n";

    Metrics metrics;
    metrics.parse(response);

    bool success = test_logic(result, data, response, metrics);

    std::cout << "└─ Status: " << (success ? "PASSED ✓" : "FAILED ✗") << std::endl;

    cactus_destroy(model);
    return success;
}

std::string escape_json(const std::string& s) {
    std::ostringstream o;
    for (auto c : s) {
        switch (c) {
            case '"':  o << "\\\""; break;
            case '\\': o << "\\\\"; break;
            case '\n': o << "\\n";  break;
            case '\r': o << "\\r";  break;
            default:   o << c;      break;
        }
    }
    return o.str();
}

bool test_streaming() {
    std::cout << "\n╔══════════════════════════════════════════╗\n"
              << "║" << std::setw(42) << std::left << "      STREAMING & FOLLOW-UP TEST" << "║\n"
              << "╚══════════════════════════════════════════╝\n";

    cactus_model_t model = cactus_init(g_model_path, 2048, nullptr);
    if (!model) {
        std::cerr << "[✗] Failed to initialize model\n";
        return false;
    }

    const char* messages1 = R"([
        {"role": "system", "content": "You are a helpful assistant. Be concise."},
        {"role": "user", "content": "My name is Henry Ndubuaku, how are you?"}
    ])";

    StreamingData data1;
    data1.model = model;
    char response1[4096];
    
    std::cout << "\n[Turn 1]\n";
    std::cout << "User: My name is Henry Ndubuaku, how are you?\n";
    std::cout << "Assistant: ";

    int result1 = cactus_complete(model, messages1, response1, sizeof(response1),
                                 g_options, nullptr, stream_callback, &data1);

    std::cout << "\n\n[Results - Turn 1]\n";
    Metrics metrics1;
    metrics1.parse(response1);
    std::cout << "├─ Total tokens: " << data1.token_count << std::endl;
    metrics1.print();

    bool success1 = result1 > 0 && data1.token_count > 0;
    std::cout << "└─ Status: " << (success1 ? "PASSED ✓" : "FAILED ✗") << std::endl;

    if (!success1) {
        cactus_destroy(model);
        return false;
    }

    std::string assistant_response;
    for(const auto& token : data1.tokens) {
        assistant_response += token;
    }

    std::string messages2_str = R"([
        {"role": "system", "content": "You are a helpful assistant. Be concise."},
        {"role": "user", "content": "My name is Henry Ndubuaku, how are you?"},
        {"role": "assistant", "content": ")" + escape_json(assistant_response) + R"("},
        {"role": "user", "content": "What is my name?"}
    ])";

    StreamingData data2;
    data2.model = model;
    char response2[4096];

    std::cout << "\n[Turn 2]\n";
    std::cout << "User: What is my name?\n";
    std::cout << "Assistant: ";

    int result2 = cactus_complete(model, messages2_str.c_str(), response2, sizeof(response2),
                                 g_options, nullptr, stream_callback, &data2);

    std::cout << "\n\n[Results - Turn 2]\n";
    Metrics metrics2;
    metrics2.parse(response2);
    std::cout << "├─ Total tokens: " << data2.token_count << std::endl;
    metrics2.print();

    bool success2 = result2 > 0 && data2.token_count > 0;
    std::cout << "└─ Status: " << (success2 ? "PASSED ✓" : "FAILED ✗") << std::endl;

    cactus_destroy(model);
    return success1 && success2;
}

bool test_tool_call() {
    const char* messages = R"([
        {"role": "system", "content": "You are a helpful assistant that can use tools."},
        {"role": "user", "content": "What's the weather in San Francisco?"}
    ])";

    const char* tools = R"([{
        "type": "function",
        "function": {
            "name": "get_weather",
            "description": "Get weather for a location",
            "parameters": {
                "type": "object",
                "properties": {
                    "location": {"type": "string", "description": "City, State, Country"}
                },
                "required": ["location"]
            }
        }
    }])";

    return run_test("TOOL CALL TEST", messages,
        [](int result, const StreamingData& data, const std::string& response, const Metrics& m) {
            bool has_function = response.find("function_call") != std::string::npos;
            bool has_tool = response.find("get_weather") != std::string::npos;

            std::cout << "├─ Function call: " << (has_function ? "YES ✓" : "NO ✗") << "\n"
                      << "├─ Correct tool: " << (has_tool ? "YES ✓" : "NO ✗") << "\n"
                      << "├─ Total tokens: " << data.token_count << std::endl;
            m.print();

            return result > 0 && has_function && has_tool;
        }, tools);
}

bool test_image_input() {
    std::string model_path_str(g_model_path);
    if (model_path_str.find("vl") == std::string::npos && model_path_str.find("vl") == std::string::npos) {
<<<<<<< HEAD
        std::cout << "\n╔══════════════════════════════════════════╗\n"
                  << "║          IMAGE INPUT TEST (SKIPPED)      ║\n"
                  << "╚══════════════════════════════════════════╝\n";
=======
>>>>>>> 083a6081
        std::cout << "Skipping image input test: model is not a VLM." << std::endl;
        return true;
    }

    std::string vision_file = model_path_str + std::string("/vision_patch_embedding.weights");
    std::ifstream vf(vision_file);
    if (!vf.good()) {
<<<<<<< HEAD
        std::cout << "\n╔══════════════════════════════════════════╗\n"
                  << "║          IMAGE INPUT TEST (SKIPPED)      ║\n"
                  << "╚══════════════════════════════════════════╝\n";
=======
>>>>>>> 083a6081
        std::cout << "Skipping image input test: vision weights not found." << std::endl;
        return true;
    }
    vf.close();

    std::cout << "\n╔══════════════════════════════════════════╗\n"
              << "║          IMAGE INPUT TEST                ║\n"
              << "╚══════════════════════════════════════════╝\n";

<<<<<<< HEAD
    cactus_model_t model = cactus_init(g_model_path, 2048);
=======
    cactus_model_t model = cactus_init(g_model_path, 2048, nullptr);
>>>>>>> 083a6081
    if (!model) {
        std::cerr << "Failed to initialize model for image test" << std::endl;
        return false;
    }

<<<<<<< HEAD
    std::filesystem::path rel_img_path = std::filesystem::path("../../assets/test_monkey.png");
=======
    std::filesystem::path rel_img_path = std::filesystem::path("../../tests/assets/test_monkey.png");
>>>>>>> 083a6081
    std::filesystem::path abs_img_path = std::filesystem::absolute(rel_img_path);
    std::string img_path_str = abs_img_path.string();
    std::string messages_json = "[";
    messages_json += "{\"role\": \"user\", ";
    messages_json += "\"content\": \"Describe what is happening in this image in two sentences.\", ";
    messages_json += "\"images\": [\"" + img_path_str + "\"]}";
    messages_json += "]";

    const std::string& messages_ref = messages_json;
    const char* messages = messages_ref.c_str();

    StreamingData stream_data;
    stream_data.model = model;

    char response[4096];

    std::cout << "Response: ";
    int result = cactus_complete(model, messages, response, sizeof(response), g_options, nullptr,
                                stream_callback, &stream_data);

    std::cout << "\n\n[Results]\n";
    Metrics metrics;
    metrics.parse(response);
    std::cout << "├─ Total tokens: " << stream_data.token_count << std::endl;
    metrics.print();

    bool success = result > 0 && stream_data.token_count > 0;
    std::cout << "└─ Status: " << (success ? "PASSED ✓" : "FAILED ✗") << std::endl;

    cactus_destroy(model);

    return success;
}

bool test_tool_call_with_multiple_tools() {
    const char* messages = R"([
        {"role": "system", "content": "You are a helpful assistant that can use tools."},
        {"role": "user", "content": "Set an alarm for 10:00 AM."}
    ])";

    const char* tools = R"([{
        "type": "function",
        "function": {
            "name": "get_weather",
            "description": "Get weather for a location",
            "parameters": {
                "type": "object",
                "properties": {
                    "location": {"type": "string", "description": "City, State, Country"}
                },
                "required": ["location"]
            }
        }
    }, {
        "type": "function",
        "function": {
            "name": "set_alarm",
            "description": "Set an alarm for a given time",
            "parameters": {
                "type": "object",
                "properties": {
                    "hour": {"type": "integer", "description": "Hour to set the alarm for"},
                    "minute": {"type": "integer", "description": "Minute to set the alarm for"}
                },
                "required": ["hour", "minute"]
            }
        }
    }])";

    return run_test("MULTIPLE TOOLS TEST", messages,
        [](int result, const StreamingData& data, const std::string& response, const Metrics& m) {
            bool has_function = response.find("function_call") != std::string::npos;
            bool has_tool = response.find("set_alarm") != std::string::npos;

            std::cout << "├─ Function call: " << (has_function ? "YES ✓" : "NO ✗") << "\n"
                      << "├─ Correct tool: " << (has_tool ? "YES ✓" : "NO ✗") << "\n"
                      << "├─ Total tokens: " << data.token_count << std::endl;
            m.print();

            return result > 0 && has_function && has_tool;
        }, tools);
}

bool test_embeddings() {
    std::cout << "\n╔══════════════════════════════════════════╗\n"
              << "║          EMBEDDINGS TEST                 ║\n"
              << "╚══════════════════════════════════════════╝\n";

    cactus_model_t model = cactus_init(g_model_path, 2048, nullptr);
    if (!model) return false;

    const char* texts[] = {"My name is Henry Ndubuaku", "Your name is Henry Ndubuaku"};
    std::vector<float> emb1(2048), emb2(2048);
    size_t dim1, dim2;

    Timer t1;
    cactus_embed(model, texts[0], emb1.data(), emb1.size() * sizeof(float), &dim1);
    double time1 = t1.elapsed_ms();

    Timer t2;
    cactus_embed(model, texts[1], emb2.data(), emb2.size() * sizeof(float), &dim2);
    double time2 = t2.elapsed_ms();

    float dot = 0, norm1 = 0, norm2 = 0;
    for (size_t i = 0; i < dim1; ++i) {
        dot += emb1[i] * emb2[i];
        norm1 += emb1[i] * emb1[i];
        norm2 += emb2[i] * emb2[i];
    }
    float similarity = dot / (std::sqrt(norm1) * std::sqrt(norm2));

    std::cout << "\n[Results]\n"
              << "├─ Embedding dim: " << dim1 << "\n"
              << "├─ Time (text1): " << std::fixed << std::setprecision(2) << time1 << " ms\n"
              << "├─ Time (text2): " << time2 << " ms\n"
              << "├─ Similarity: " << std::setprecision(4) << similarity << "\n"
              << "└─ Status: PASSED ✓" << std::endl;

    cactus_destroy(model);
    return true;
}

bool test_huge_context() {
    std::string msg = "[{\"role\": \"system\", \"content\": \"/no_think You are helpful. ";
    for (int i = 0; i < 230; i++) {
        msg += "Context " + std::to_string(i) + ": Background knowledge. ";
    }
    msg += "\"}, {\"role\": \"user\", \"content\": \"";
    for (int i = 0; i < 230; i++) {
        msg += "Data " + std::to_string(i) + " = " + std::to_string(i * 3.14159) + ". ";
    }
    msg += "Explain the data.\"}]";

    return run_test("4K CONTEXT TEST", msg.c_str(),
        [](int result, const StreamingData& data, const std::string&, const Metrics& m) {
            std::cout << "├─ Tokens generated: " << data.token_count << std::endl;
            m.print();
            std::cout << "├─ Early stop: " << (data.token_count == 100 ? "SUCCESS ✓" : "N/A") << std::endl;
            return result > 0;
        }, nullptr, 100);
}

bool test_rag() {
    const char* messages = R"([
        {"role": "system", "content": "You are a helpful assistant."},
        {"role": "user", "content": "What has Justin been doing at Cactus Candy?"}
    ])";

    std::string modelPathStr(g_model_path ? g_model_path : "");

    bool is_rag = false;
    if (!modelPathStr.empty()) {
        std::string config_path = modelPathStr + "/config.txt";
        FILE* cfg = std::fopen(config_path.c_str(), "r");
        if (cfg) {
            char buf[4096];
            while (std::fgets(buf, sizeof(buf), cfg)) {
                std::string line(buf);
                while (!line.empty() && (line.back() == '\n' || line.back() == '\r')) line.pop_back();
                if (line.find("model_variant=") != std::string::npos) {
                    auto pos = line.find('=');
                    if (pos != std::string::npos) {
                        std::string val = line.substr(pos + 1);
                        if (val.find("rag") != std::string::npos) {
                            is_rag = true;
                            break;
                        }
                    }
                }
            }
            std::fclose(cfg);
        } else {
            if (modelPathStr.find("rag") != std::string::npos) is_rag = true;
        }
    }

    std::cout << "\n╔══════════════════════════════════════════╗\n"
              << "║         RAG PREPROCESSING TEST           ║\n"
              << "╚══════════════════════════════════════════╝\n";

    if (!is_rag) {
        std::cout << "⊘ SKIP │ " << std::left << std::setw(25) << "rag_preprocessing"
                  << " │ " << "model variant is not RAG (skipping)" << "\n";
        return true;
    }

    const char* corpus_dir = "../../tests/assets/rag_corpus";

    cactus_model_t model = cactus_init(g_model_path, 2048, corpus_dir);
    if (!model) {
        std::cerr << "[✗] Failed to initialize RAG model with corpus dir\n";
        return false;
    }

    StreamingData data;
    data.model = model;

    char response[4096];
    std::cout << "Response: ";

    int result = cactus_complete(model, messages, response, sizeof(response),
                                 g_options, nullptr, stream_callback, &data);

    std::cout << "\n\n[Results]\n";

    Metrics metrics;
    metrics.parse(response);

    std::cout << "RAG PREPROCESSING: total tokens=" << data.token_count << " result=" << result << "\n";
    metrics.print();

    bool success = (result > 0) && (data.token_count > 0);

    cactus_destroy(model);
    return success;
}

bool test_audio_processor() {
    std::cout << "\n╔══════════════════════════════════════════╗\n"
              << "║         Audio Processor Test             ║\n"
              << "╚══════════════════════════════════════════╝\n";
    using namespace cactus::engine;

    const size_t n_fft = 400;
    const size_t hop_length = 160;
    const size_t sampling_rate = 16000;
    const size_t feature_size = 80;
    const size_t num_frequency_bins = 1 + n_fft / 2;

    AudioProcessor audio_proc;
    audio_proc.init_mel_filters(num_frequency_bins, feature_size, 0.0f, 8000.0f, sampling_rate);

    const size_t n_samples = sampling_rate;
    std::vector<float> waveform(n_samples);
    for (size_t i = 0; i < n_samples; i++) {
        waveform[i] = std::sin(2.0f * M_PI * 440.0f * i / sampling_rate);
    }

    AudioProcessor::SpectrogramConfig config;
    config.n_fft = n_fft;
    config.hop_length = hop_length;
    config.frame_length = n_fft;
    config.power = 2.0f;
    config.center = true;
    config.log_mel = "log10";

    auto log_mel_spec = audio_proc.compute_spectrogram(waveform, config);

    const float expected[] = {0.535175f, 0.548542f, 0.590673f, 0.633320f, 0.711979f};
    const float tolerance = 2e-6f;

    const size_t pad_length = n_fft / 2;
    const size_t padded_length = n_samples + 2 * pad_length;
    const size_t num_frames = 1 + (padded_length - n_fft) / hop_length;

    bool passed = true;
    for (size_t i = 0; i < 5; i++) {
        if (std::abs(log_mel_spec[i * num_frames] - expected[i]) > tolerance) {
            passed = false;
            break;
        }
    }

    return passed;
}

int main() {
    TestUtils::TestRunner runner("Engine Tests");
    runner.run_test("streaming", test_streaming());
    runner.run_test("tool_calls", test_tool_call());
    runner.run_test("tool_calls_with_multiple_tools", test_tool_call_with_multiple_tools());
    runner.run_test("embeddings", test_embeddings());
    runner.run_test("image_input", test_image_input());
    runner.run_test("audio_processor", test_audio_processor());
    runner.run_test("rag_preprocessing", test_rag());
    runner.run_test("huge_context", test_huge_context());
    runner.print_summary();
    return runner.all_passed() ? 0 : 1;
}<|MERGE_RESOLUTION|>--- conflicted
+++ resolved
@@ -12,11 +12,7 @@
 #include <sstream>
 
 
-<<<<<<< HEAD
-const char* g_model_path = "../../weights/lfm2-vl-350m-i8";
-=======
 const char* g_model_path = "../../weights/lfm2-1.2B";
->>>>>>> 083a6081
 
 const char* g_options = R"({
         "max_tokens": 256,
@@ -79,13 +75,8 @@
     std::cout << "\n╔══════════════════════════════════════════╗\n"
               << "║" << std::setw(42) << std::left << std::string("          ") + title << "║\n"
               << "╚══════════════════════════════════════════╝\n";
-<<<<<<< HEAD
-    
-    cactus_model_t model = cactus_init(g_model_path, 2048);
-=======
 
     cactus_model_t model = cactus_init(g_model_path, 2048, nullptr);
->>>>>>> 083a6081
     if (!model) {
         std::cerr << "[✗] Failed to initialize model\n";
         return false;
@@ -243,12 +234,6 @@
 bool test_image_input() {
     std::string model_path_str(g_model_path);
     if (model_path_str.find("vl") == std::string::npos && model_path_str.find("vl") == std::string::npos) {
-<<<<<<< HEAD
-        std::cout << "\n╔══════════════════════════════════════════╗\n"
-                  << "║          IMAGE INPUT TEST (SKIPPED)      ║\n"
-                  << "╚══════════════════════════════════════════╝\n";
-=======
->>>>>>> 083a6081
         std::cout << "Skipping image input test: model is not a VLM." << std::endl;
         return true;
     }
@@ -256,12 +241,6 @@
     std::string vision_file = model_path_str + std::string("/vision_patch_embedding.weights");
     std::ifstream vf(vision_file);
     if (!vf.good()) {
-<<<<<<< HEAD
-        std::cout << "\n╔══════════════════════════════════════════╗\n"
-                  << "║          IMAGE INPUT TEST (SKIPPED)      ║\n"
-                  << "╚══════════════════════════════════════════╝\n";
-=======
->>>>>>> 083a6081
         std::cout << "Skipping image input test: vision weights not found." << std::endl;
         return true;
     }
@@ -271,21 +250,13 @@
               << "║          IMAGE INPUT TEST                ║\n"
               << "╚══════════════════════════════════════════╝\n";
 
-<<<<<<< HEAD
-    cactus_model_t model = cactus_init(g_model_path, 2048);
-=======
     cactus_model_t model = cactus_init(g_model_path, 2048, nullptr);
->>>>>>> 083a6081
     if (!model) {
         std::cerr << "Failed to initialize model for image test" << std::endl;
         return false;
     }
 
-<<<<<<< HEAD
-    std::filesystem::path rel_img_path = std::filesystem::path("../../assets/test_monkey.png");
-=======
     std::filesystem::path rel_img_path = std::filesystem::path("../../tests/assets/test_monkey.png");
->>>>>>> 083a6081
     std::filesystem::path abs_img_path = std::filesystem::absolute(rel_img_path);
     std::string img_path_str = abs_img_path.string();
     std::string messages_json = "[";
