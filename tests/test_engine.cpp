#include "test_utils.h"
#include <fstream>
#include <filesystem>
#include <chrono>
#include <cstring>
#include <cstdlib>
#include <iostream>
#include <cmath>
#include <vector>
#include <thread>
#include <atomic>

const char* g_model_path = "../../weights/qwen3-600m-i8";

const char* g_options = R"({
        "max_tokens": 256,
        "stop_sequences": ["<|im_end|>", "<end_of_turn>"]
    })";

struct Timer {
    std::chrono::high_resolution_clock::time_point start;
    
    Timer() : start(std::chrono::high_resolution_clock::now()) {}
    
    double elapsed_ms() const {
        auto end = std::chrono::high_resolution_clock::now();
        auto duration = std::chrono::duration_cast<std::chrono::microseconds>(end - start);
        return duration.count() / 1000.0;
    }
};

struct StreamingTestData {
    std::vector<std::string> tokens;
    std::vector<uint32_t> token_ids;
    int token_count;
};

void streaming_callback(const char* token, uint32_t token_id, void* user_data) {
    auto* data = static_cast<StreamingTestData*>(user_data);
    data->tokens.push_back(std::string(token));
    data->token_ids.push_back(token_id);
    data->token_count++;
    std::cout << token << std::flush;
}

bool test_streaming() {
    cactus_model_t model = cactus_init(g_model_path, 2048);
    
    const char* messages = R"([
        {"role": "system", "content": "/no_think You are a helpful assistant. Be concise and friendly in your responses."},
        {"role": "user", "content": "What is your name?"}
    ])";
    
    StreamingTestData stream_data;
    stream_data.token_count = 0;

    char response[2048];

    std::cout << "\n=== Streaming ===" << std::endl;
    int result = cactus_complete(model, messages, response, sizeof(response), g_options, nullptr,
                                streaming_callback, &stream_data);
    
    std::cout << "\n=== End of Stream ===\n" << std::endl;
    std::cout << "Final Response JSON:\n" << response << "\n" << std::endl;
    
    cactus_destroy(model);

    return result > 0 && stream_data.token_count > 0;
}

bool test_embeddings() {
    cactus_model_t model = cactus_init(g_model_path, 2048);
    
    if (!model) {
        std::cerr << "Failed to initialize model" << std::endl;
        return false;
    }
    
    const char* text1 = "My name is Henry Ndubuaku";
    const char* text2 = "Your name is Henry Ndubuaku";
    
    std::vector<float> embeddings1(2048);  
    std::vector<float> embeddings2(2048);
    size_t embedding_dim1 = 0;
    size_t embedding_dim2 = 0;
    
    Timer timer1;
    int result1 = cactus_embed(model, text1, embeddings1.data(),
                               embeddings1.size() * sizeof(float), &embedding_dim1);
    (void)result1; 
    double time1 = timer1.elapsed_ms();

    Timer timer2;
    int result2 = cactus_embed(model, text2, embeddings2.data(),
                               embeddings2.size() * sizeof(float), &embedding_dim2);
    (void)result2;  
    double time2 = timer2.elapsed_ms();
    
    float dot_product = 0.0f;
    float norm1 = 0.0f;
    float norm2 = 0.0f;
    
    for (size_t i = 0; i < embedding_dim1; ++i) {
        dot_product += embeddings1[i] * embeddings2[i];
        norm1 += embeddings1[i] * embeddings1[i];
        norm2 += embeddings2[i] * embeddings2[i];
    }
    
    norm1 = std::sqrt(norm1);
    norm2 = std::sqrt(norm2);
    
    float cosine_similarity = dot_product / (norm1 * norm2);
    
    std::cout << "\n=== Embedding Test Results ===" << std::endl;
    std::cout << "Text 1: \"" << text1 << "\"" << std::endl;
    std::cout << "Text 2: \"" << text2 << "\"" << std::endl;
    std::cout << "Embedding dimension: " << embedding_dim1 << std::endl;
    std::cout << "Time for text1: " << time1 << " ms" << std::endl;
    std::cout << "Time for text2: " << time2 << " ms" << std::endl;
    std::cout << "Cosine similarity: " << cosine_similarity << std::endl;
    
    cactus_destroy(model);
    return true;
}

bool test_generation_control() {
    cactus_model_t model = cactus_init(g_model_path, 2048);
    
    if (!model) {
        std::cerr << "Failed to initialize model for control test" << std::endl;
        return false;
    }
    
    const char* messages = R"([
        {"role": "system", "content": "/no_think You are a helpful assistant."},
        {"role": "user", "content": "Count to 10"}
    ])";
    
    char response[2048];
    
    std::cout << "\n=== Generation Control Test ===" << std::endl;
    
    struct ControlData {
        cactus_model_t model;
        int token_count = 0;
    } control_data;
    
    control_data.model = model;
    
    auto control_callback = [](const char* token, uint32_t token_id, void* user_data) {
        (void)token_id;  
        auto* data = static_cast<ControlData*>(user_data);
        std::cout << token << std::flush;
        data->token_count++;
        
        if (data->token_count >= 5) {
            std::cout << "\n[Stopping after 5 tokens...]" << std::endl;
            cactus_stop(data->model);
        }
    };
    
    int result = cactus_complete(model, messages, response, sizeof(response), 
                                g_options, nullptr, control_callback, &control_data);
    
    std::cout << "\n[Test complete]" << std::endl;
    std::cout << "Generated " << control_data.token_count << " tokens" << std::endl;
    
    cactus_destroy(model);
    return result > 0;
}

bool test_conversation() {
    cactus_model_t model = cactus_init(g_model_path, 2048);
    
    if (!model) {
        std::cerr << "Failed to initialize model for incremental test" << std::endl;
        return false;
    }
    
    char response[2048];

    const char* messages = R"([
        {"role": "system", "content": "/no_think You are a helpful assistant."},
        {"role": "user", "content": "My name is Henry."},
        {"role": "assistant", "content": "/no_think Nice to meet you, Henry! How can I help you today?"},
        {"role": "user", "content": "What is my name?"}
    ])";
    
    int result = cactus_complete(model, messages, response, sizeof(response), g_options, nullptr, nullptr, nullptr);
    std::cout << "Response: " << response << "\n" << std::endl;
    
    cactus_destroy(model);
    
    return result > 0;
}

bool test_tool_call() {
    cactus_model_t model = cactus_init(g_model_path, 2048);
    
    if (!model) {
        std::cerr << "Failed to initialize model for tools test" << std::endl;
        return false;
    }
    
    const char* messages = R"([
        {"role": "system", "content": "You are a helpful assistant that can use tools."},
        {"role": "user", "content": "What's the weather in San Francisco?"}
    ])";
    
    const char* tools = R"([
        {
            "function": {
                "name": "get_weather",
                "description": "Get weather for a location",
                "parameters": {
                    "type": "object",
                    "properties": {
                        "location": {
                            "type": "string",
                            "description": "The location to get the weather for, in the format \"City, State, Country\"."
                        }
                    },
                    "required": ["location"]
                }
            }
        }
    ])";
    
    StreamingTestData stream_data;
    stream_data.token_count = 0;
    
    char response[4096];
    
    std::cout << "User: What's the weather in San Francisco?" << std::endl;
    std::cout << "Assistant: ";
    
    int result = cactus_complete(model, messages, response, sizeof(response), g_options, tools,
                                streaming_callback, &stream_data);
    
    std::cout << "\n\n=== Tool Response ===" << std::endl;
    std::cout << "Final Response JSON:\n" << response << "\n" << std::endl;
    
    std::string response_str(response);
    bool has_function_call = response_str.find("\"function_call\"") != std::string::npos;
    bool has_tool_name = response_str.find("get_weather") != std::string::npos;
    bool has_location = response_str.find("location") != std::string::npos;

    std::cout << "Tool recognition: " << (has_function_call && has_tool_name ? "PASSED ✓" : "FAILED ✗") << std::endl;
    std::cout << "  - function_call field: " << (has_function_call ? "✓" : "✗") << std::endl;
    std::cout << "  - get_weather name: " << (has_tool_name ? "✓" : "✗") << std::endl;
    std::cout << "  - location argument: " << (has_location ? "✓" : "✗") << std::endl;
    
    cactus_destroy(model);
    return result > 0 && stream_data.token_count > 0;
}

<<<<<<< HEAD
=======
bool test_image_input() {
    std::string model_path_str(g_model_path);
    if (model_path_str.find("vlm") == std::string::npos) {
        std::cout << "Skipping image input test: model is not a VLM." << std::endl;
        return true;
    }

    std::string vision_file = model_path_str + std::string("/vision_patch_embedding.weights");
    std::ifstream vf(vision_file);
    if (!vf.good()) {
        std::cout << "Skipping image input test: vision weights not found." << std::endl;
        return true;
    }
    vf.close();

    cactus_model_t model = cactus_init(g_model_path, 2048);
    if (!model) {
        std::cerr << "Failed to initialize model for image test" << std::endl;
        return false;
    }

    std::filesystem::path rel_img_path = std::filesystem::path("assets/test_image2.png");
    std::filesystem::path abs_img_path = std::filesystem::absolute(rel_img_path);
    std::string img_path_str = abs_img_path.string();
    std::string messages_json = "[";
    messages_json += "{\"role\": \"user\", \"content\": [";
    messages_json += "{\"type\": \"image\", \"path\": \"" + img_path_str + "\"},";
    messages_json += "{\"type\": \"text\", \"text\": \"Describe what is happening in this image in two sentences.\"}";
    messages_json += "]}";
    messages_json += "]";

    const std::string& messages_ref = messages_json;
    const char* messages = messages_ref.c_str();

    StreamingTestData stream_data;
    stream_data.token_count = 0;

    char response[4096];

    std::cout << "\n=== Image Input Test ===" << std::endl;
    int result = cactus_complete(model, messages, response, sizeof(response), g_options, nullptr,
                                streaming_callback, &stream_data);

    std::cout << "\nFinal Response JSON:\n" << response << "\n" << std::endl;

    cactus_destroy(model);

    return result > 0 && stream_data.token_count > 0;
}
>>>>>>> b18e13ea

int main() {
    TestUtils::TestRunner runner("Engine Tests");
    runner.run_test("streaming", test_streaming());  
    runner.run_test("embeddings", test_embeddings());
    runner.run_test("generation_control", test_generation_control());
<<<<<<< HEAD
    runner.run_test("conversation", test_conversation());
    runner.run_test("tool_calls", test_tool_call());
=======
    runner.run_test("incremental_processing", test_incremental_processing());
    runner.run_test("ffi_with_tools", test_ffi_with_tools());
    runner.run_test("image_input", test_image_input());
>>>>>>> b18e13ea
    runner.print_summary();
    return runner.all_passed() ? 0 : 1;
}<|MERGE_RESOLUTION|>--- conflicted
+++ resolved
@@ -254,8 +254,6 @@
     return result > 0 && stream_data.token_count > 0;
 }
 
-<<<<<<< HEAD
-=======
 bool test_image_input() {
     std::string model_path_str(g_model_path);
     if (model_path_str.find("vlm") == std::string::npos) {
@@ -305,21 +303,17 @@
 
     return result > 0 && stream_data.token_count > 0;
 }
->>>>>>> b18e13ea
 
 int main() {
     TestUtils::TestRunner runner("Engine Tests");
     runner.run_test("streaming", test_streaming());  
     runner.run_test("embeddings", test_embeddings());
     runner.run_test("generation_control", test_generation_control());
-<<<<<<< HEAD
     runner.run_test("conversation", test_conversation());
     runner.run_test("tool_calls", test_tool_call());
-=======
     runner.run_test("incremental_processing", test_incremental_processing());
     runner.run_test("ffi_with_tools", test_ffi_with_tools());
     runner.run_test("image_input", test_image_input());
->>>>>>> b18e13ea
     runner.print_summary();
     return runner.all_passed() ? 0 : 1;
 }