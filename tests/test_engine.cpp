#include "test_utils.h"
#include <chrono>
#include <cstring>
#include <iostream>
#include <iomanip>
#include <cmath>
#include <vector>
#include <sstream>

const char* g_model_path = "../../weights/lfm2-1.2B";
const char* g_options = R"({"max_tokens": 256, "stop_sequences": ["<|im_end|>", "<end_of_turn>"]})";

struct Timer {
    std::chrono::high_resolution_clock::time_point start;
    Timer() : start(std::chrono::high_resolution_clock::now()) {}
    double elapsed_ms() const {
        auto end = std::chrono::high_resolution_clock::now();
        return std::chrono::duration_cast<std::chrono::microseconds>(end - start).count() / 1000.0;
    }
};

struct StreamingData {
    std::vector<std::string> tokens;
    std::vector<uint32_t> token_ids;
    int token_count = 0;
    cactus_model_t model = nullptr;
    int stop_at = -1;
};

void stream_callback(const char* token, uint32_t token_id, void* user_data) {
    auto* data = static_cast<StreamingData*>(user_data);
    data->tokens.push_back(token);
    data->token_ids.push_back(token_id);
    data->token_count++;
    std::cout << token << std::flush;

    if (data->stop_at > 0 && data->token_count >= data->stop_at) {
        std::cout << "\n\n[→ Stopping at token #" << data->stop_at << "]" << std::endl;
        cactus_stop(data->model);
    }
}

struct Metrics {
    double ttft = 0.0;
    double tps = 0.0;

    void parse(const std::string& response) {
        size_t pos = response.find("\"time_to_first_token_ms\":");
        if (pos != std::string::npos) ttft = std::stod(response.substr(pos + 25));

        pos = response.find("\"tokens_per_second\":");
        if (pos != std::string::npos) tps = std::stod(response.substr(pos + 20));
    }

    void print() const {
        std::cout << "├─ Time to first token: " << std::fixed << std::setprecision(2)
                  << ttft << " ms\n"
                  << "├─ Tokens per second: " << tps << std::endl;
    }
};

template<typename TestFunc>
bool run_test(const char* title, const char* messages, TestFunc test_logic,
              const char* tools = nullptr, int stop_at = -1) {

    std::cout << "\n╔══════════════════════════════════════════╗\n"
              << "║" << std::setw(42) << std::left << std::string("          ") + title << "║\n"
              << "╚══════════════════════════════════════════╝\n";

    cactus_model_t model = cactus_init(g_model_path, 2048);
    if (!model) {
        std::cerr << "[✗] Failed to initialize model\n";
        return false;
    }

    StreamingData data;
    data.model = model;
    data.stop_at = stop_at;

    char response[4096];
    std::cout << "Response: ";

    int result = cactus_complete(model, messages, response, sizeof(response),
                                 g_options, tools, stream_callback, &data);

    std::cout << "\n\n[Results]\n";

    Metrics metrics;
    metrics.parse(response);

    bool success = test_logic(result, data, response, metrics);

    std::cout << "└─ Status: " << (success ? "PASSED ✓" : "FAILED ✗") << std::endl;

    cactus_destroy(model);
    return success;
}

std::string escape_json(const std::string& s) {
    std::ostringstream o;
    for (auto c : s) {
        switch (c) {
            case '"':  o << "\\\""; break;
            case '\\': o << "\\\\"; break;
            case '\n': o << "\\n";  break;
            case '\r': o << "\\r";  break;
            default:   o << c;      break;
        }
    }
    return o.str();
}

bool test_streaming() {
    std::cout << "\n╔══════════════════════════════════════════╗\n"
              << "║" << std::setw(42) << std::left << "      STREAMING & FOLLOW-UP TEST" << "║\n"
              << "╚══════════════════════════════════════════╝\n";

    cactus_model_t model = cactus_init(g_model_path, 2048);
    if (!model) {
        std::cerr << "[✗] Failed to initialize model\n";
        return false;
    }

    const char* messages1 = R"([
        {"role": "system", "content": "You are a helpful assistant. Be concise."},
        {"role": "user", "content": "My name is Henry Ndubuaku, how are you?"}
    ])";

    StreamingData data1;
    data1.model = model;
    char response1[4096];
    
    std::cout << "\n[Turn 1]\n";
    std::cout << "User: My name is Henry Ndubuaku, how are you?\n";
    std::cout << "Assistant: ";

    int result1 = cactus_complete(model, messages1, response1, sizeof(response1),
                                 g_options, nullptr, stream_callback, &data1);

    std::cout << "\n\n[Results - Turn 1]\n";
    Metrics metrics1;
    metrics1.parse(response1);
    std::cout << "├─ Total tokens: " << data1.token_count << std::endl;
    metrics1.print();

    bool success1 = result1 > 0 && data1.token_count > 0;
    std::cout << "└─ Status: " << (success1 ? "PASSED ✓" : "FAILED ✗") << std::endl;

    if (!success1) {
        cactus_destroy(model);
        return false;
    }

    std::string assistant_response;
    for(const auto& token : data1.tokens) {
        assistant_response += token;
    }

    std::string messages2_str = R"([
        {"role": "system", "content": "You are a helpful assistant. Be concise."},
        {"role": "user", "content": "My name is Henry Ndubuaku, how are you?"},
        {"role": "assistant", "content": ")" + escape_json(assistant_response) + R"("},
        {"role": "user", "content": "What is my name?"}
    ])";

    StreamingData data2;
    data2.model = model;
    char response2[4096];

    std::cout << "\n[Turn 2]\n";
    std::cout << "User: What is my name?\n";
    std::cout << "Assistant: ";

    int result2 = cactus_complete(model, messages2_str.c_str(), response2, sizeof(response2),
                                 g_options, nullptr, stream_callback, &data2);

    std::cout << "\n\n[Results - Turn 2]\n";
    Metrics metrics2;
    metrics2.parse(response2);
    std::cout << "├─ Total tokens: " << data2.token_count << std::endl;
    metrics2.print();

    bool success2 = result2 > 0 && data2.token_count > 0;
    std::cout << "└─ Status: " << (success2 ? "PASSED ✓" : "FAILED ✗") << std::endl;

    cactus_destroy(model);
    return success1 && success2;
}

bool test_tool_call() {
    const char* messages = R"([
        {"role": "system", "content": "You are a helpful assistant that can use tools."},
        {"role": "user", "content": "What's the weather in San Francisco?"}
    ])";

    const char* tools = R"([{
        "type": "function",
        "function": {
            "name": "get_weather",
            "description": "Get weather for a location",
            "parameters": {
                "type": "object",
                "properties": {
                    "location": {"type": "string", "description": "City, State, Country"}
                },
                "required": ["location"]
            }
        }
    }])";

    return run_test("TOOL CALL TEST", messages,
        [](int result, const StreamingData& data, const std::string& response, const Metrics& m) {
            bool has_function = response.find("function_call") != std::string::npos;
            bool has_tool = response.find("get_weather") != std::string::npos;

            std::cout << "├─ Function call: " << (has_function ? "YES ✓" : "NO ✗") << "\n"
                      << "├─ Correct tool: " << (has_tool ? "YES ✓" : "NO ✗") << "\n"
                      << "├─ Total tokens: " << data.token_count << std::endl;
            m.print();

            return result > 0 && has_function && has_tool;
        }, tools);
}

bool test_tool_call_with_multiple_tools() {
    const char* messages = R"([
        {"role": "system", "content": "You are a helpful assistant that can use tools."},
        {"role": "user", "content": "Set an alarm for 10:00 AM."}
    ])";

    const char* tools = R"([{
        "type": "function",
        "function": {
            "name": "get_weather",
            "description": "Get weather for a location",
            "parameters": {
                "type": "object",
                "properties": {
                    "location": {"type": "string", "description": "City, State, Country"}
                },
                "required": ["location"]
            }
        }
    }, {
        "type": "function",
        "function": {
            "name": "set_alarm",
            "description": "Set an alarm for a given time",
            "parameters": {
                "type": "object",
                "properties": {
                    "hour": {"type": "integer", "description": "Hour to set the alarm for"},
                    "minute": {"type": "integer", "description": "Minute to set the alarm for"}
                },
                "required": ["hour", "minute"]
            }
        }
    }])";

    return run_test("TOOL CALL WITH MULTIPLE TOOLS TEST", messages,
        [](int result, const StreamingData& data, const std::string& response, const Metrics& m) {
            bool has_function = response.find("function_call") != std::string::npos;
            bool has_tool = response.find("set_alarm") != std::string::npos;

            std::cout << "├─ Function call: " << (has_function ? "YES ✓" : "NO ✗") << "\n"
                      << "├─ Correct tool: " << (has_tool ? "YES ✓" : "NO ✗") << "\n"
                      << "├─ Total tokens: " << data.token_count << std::endl;
            m.print();

            return result > 0 && has_function && has_tool;
        }, tools);
}

bool test_embeddings() {
    std::cout << "\n╔══════════════════════════════════════════╗\n"
              << "║          EMBEDDINGS TEST                 ║\n"
              << "╚══════════════════════════════════════════╝\n";

    cactus_model_t model = cactus_init(g_model_path, 2048);
    if (!model) return false;

    const char* texts[] = {"My name is Henry Ndubuaku", "Your name is Henry Ndubuaku"};
    std::vector<float> emb1(2048), emb2(2048);
    size_t dim1, dim2;

    Timer t1;
    cactus_embed(model, texts[0], emb1.data(), emb1.size() * sizeof(float), &dim1);
    double time1 = t1.elapsed_ms();

    Timer t2;
    cactus_embed(model, texts[1], emb2.data(), emb2.size() * sizeof(float), &dim2);
    double time2 = t2.elapsed_ms();

    float dot = 0, norm1 = 0, norm2 = 0;
    for (size_t i = 0; i < dim1; ++i) {
        dot += emb1[i] * emb2[i];
        norm1 += emb1[i] * emb1[i];
        norm2 += emb2[i] * emb2[i];
    }
    float similarity = dot / (std::sqrt(norm1) * std::sqrt(norm2));

    std::cout << "\n[Results]\n"
              << "├─ Embedding dim: " << dim1 << "\n"
              << "├─ Time (text1): " << std::fixed << std::setprecision(2) << time1 << " ms\n"
              << "├─ Time (text2): " << time2 << " ms\n"
              << "├─ Similarity: " << std::setprecision(4) << similarity << "\n"
              << "└─ Status: PASSED ✓" << std::endl;

    cactus_destroy(model);
    return true;
}

bool test_huge_context() {
    std::string msg = "[{\"role\": \"system\", \"content\": \"/no_think You are helpful. ";
    for (int i = 0; i < 230; i++) {
        msg += "Context " + std::to_string(i) + ": Background knowledge. ";
    }
    msg += "\"}, {\"role\": \"user\", \"content\": \"";
    for (int i = 0; i < 230; i++) {
        msg += "Data " + std::to_string(i) + " = " + std::to_string(i * 3.14159) + ". ";
    }
    msg += "Explain the data.\"}]";

    return run_test("4K CONTEXT TEST", msg.c_str(),
        [](int result, const StreamingData& data, const std::string&, const Metrics& m) {
            std::cout << "├─ Tokens generated: " << data.token_count << std::endl;
            m.print();
            std::cout << "├─ Early stop: " << (data.token_count == 100 ? "SUCCESS ✓" : "N/A") << std::endl;
            return result > 0;
        }, nullptr, 100);
}

bool test_audio_processor() {
    using namespace cactus::engine;

    const size_t n_fft = 400;
    const size_t hop_length = 160;
    const size_t sampling_rate = 16000;
    const size_t feature_size = 80;
    const size_t num_frequency_bins = 1 + n_fft / 2;

    AudioProcessor audio_proc;
    audio_proc.init_mel_filters(num_frequency_bins, feature_size, 0.0f, 8000.0f, sampling_rate);

    const size_t n_samples = sampling_rate;
    std::vector<float> waveform(n_samples);
    for (size_t i = 0; i < n_samples; i++) {
        waveform[i] = std::sin(2.0f * M_PI * 440.0f * i / sampling_rate);
    }

    AudioProcessor::SpectrogramConfig config;
    config.n_fft = n_fft;
    config.hop_length = hop_length;
    config.frame_length = n_fft;
    config.power = 2.0f;
    config.center = true;
    config.log_mel = "log10";

    auto log_mel_spec = audio_proc.compute_spectrogram(waveform, config);

    const float expected[] = {0.535175f, 0.548542f, 0.590673f, 0.633320f, 0.711979f};
    const float tolerance = 2e-6f;

    const size_t pad_length = n_fft / 2;
    const size_t padded_length = n_samples + 2 * pad_length;
    const size_t num_frames = 1 + (padded_length - n_fft) / hop_length;

    bool passed = true;
    for (size_t i = 0; i < 5; i++) {
        if (std::abs(log_mel_spec[i * num_frames] - expected[i]) > tolerance) {
            passed = false;
            break;
        }
    }

    return passed;
}

int main() {
    TestUtils::TestRunner runner("Engine Tests");
    runner.run_test("streaming", test_streaming());
    runner.run_test("tool_calls", test_tool_call());
    runner.run_test("tool_calls_with_multiple_tools", test_tool_call_with_multiple_tools());
    runner.run_test("embeddings", test_embeddings());
<<<<<<< HEAD
    runner.run_test("audio_processor", test_audio_processor());
    // runner.run_test("huge_context", test_huge_context());
=======
    runner.run_test("huge_context", test_huge_context());
>>>>>>> b2a23bb1
    runner.print_summary();
    return runner.all_passed() ? 0 : 1;
}<|MERGE_RESOLUTION|>--- conflicted
+++ resolved
@@ -382,12 +382,8 @@
     runner.run_test("tool_calls", test_tool_call());
     runner.run_test("tool_calls_with_multiple_tools", test_tool_call_with_multiple_tools());
     runner.run_test("embeddings", test_embeddings());
-<<<<<<< HEAD
     runner.run_test("audio_processor", test_audio_processor());
-    // runner.run_test("huge_context", test_huge_context());
-=======
     runner.run_test("huge_context", test_huge_context());
->>>>>>> b2a23bb1
     runner.print_summary();
     return runner.all_passed() ? 0 : 1;
 }